/*
Copyright IBM Corp. All Rights Reserved.

SPDX-License-Identifier: Apache-2.0
*/

package runner

import (
	"context"
	"fmt"
	"math/rand"
	"path/filepath"
	"testing"
	"time"

	"github.com/hyperledger/fabric-protos-go-apiv2/common"
	commontypes "github.com/hyperledger/fabric-x-common/api/types"
	"github.com/hyperledger/fabric-x-common/tools/configtxgen"
	"github.com/stretchr/testify/assert"
	"github.com/stretchr/testify/require"
	"google.golang.org/protobuf/types/known/durationpb"

	"github.com/hyperledger/fabric-x-committer/api/applicationpb"
	"github.com/hyperledger/fabric-x-committer/api/committerpb"
	"github.com/hyperledger/fabric-x-committer/api/servicepb"
	"github.com/hyperledger/fabric-x-committer/cmd/config"
	"github.com/hyperledger/fabric-x-committer/loadgen/workload"
	"github.com/hyperledger/fabric-x-committer/service/sidecar"
	"github.com/hyperledger/fabric-x-committer/service/sidecar/sidecarclient"
	"github.com/hyperledger/fabric-x-committer/service/vc"
	"github.com/hyperledger/fabric-x-committer/service/vc/dbtest"
	"github.com/hyperledger/fabric-x-committer/utils/connection"
	"github.com/hyperledger/fabric-x-committer/utils/deliver"
	"github.com/hyperledger/fabric-x-committer/utils/logging"
	"github.com/hyperledger/fabric-x-committer/utils/ordererconn"
	"github.com/hyperledger/fabric-x-committer/utils/serialization"
	"github.com/hyperledger/fabric-x-committer/utils/signature"
	"github.com/hyperledger/fabric-x-committer/utils/signature/sigtest"
	"github.com/hyperledger/fabric-x-committer/utils/test"
)

type (
	// CommitterRuntime represents a test system of Coordinator, SigVerifier, VCService and Query processes.
	CommitterRuntime struct {
		SystemConfig config.SystemConfig

		MockOrderer  *ProcessWithConfig
		Sidecar      *ProcessWithConfig
		Coordinator  *ProcessWithConfig
		QueryService *ProcessWithConfig
		Verifier     []*ProcessWithConfig
		VcService    []*ProcessWithConfig

		DBEnv *vc.DatabaseTestEnv

		OrdererStream      *test.BroadcastStream
		CoordinatorClient  servicepb.CoordinatorClient
		QueryServiceClient committerpb.QueryServiceClient
		SidecarClient      *sidecarclient.Client
		NotifyClient       committerpb.NotifierClient
		NotifyStream       committerpb.Notifier_OpenNotificationStreamClient

		CommittedBlock chan *common.Block

		TxBuilder *workload.TxBuilder

		Config *Config

		SeedForCryptoGen *rand.Rand

		LastReceivedBlockNumber uint64

		CredFactory *test.CredentialsFactory
	}

	// Config represents the runtime configuration.
	Config struct {
		NumVerifiers      int
		NumVCService      int
		BlockSize         uint64
		BlockTimeout      time.Duration
		LoadgenBlockLimit uint64

		// DBConnection configures the runtime to operate with a custom database connection.
		DBConnection *dbtest.Connection
		// TLS configures the secure level between the components: none | tls | mtls
		TLSMode string

		// CrashTest is true to indicate a service crash is expected, and not a failure.
		CrashTest bool
	}
)

// Service flags.
const (
	Orderer = 1 << iota
	Sidecar
	Coordinator
	Verifier
	VC
	QueryService

	LoadGenForOnlyOrderer
	LoadGenForOrderer
	LoadGenForCommitter
	LoadGenForCoordinator
	LoadGenForVerifier
	LoadGenForVCService
	LoadGenForDistributedLoadGen

	CommitterTxPath       = Sidecar | Coordinator | Verifier | VC
	FullTxPath            = Orderer | CommitterTxPath
	FullTxPathWithLoadGen = FullTxPath | LoadGenForOrderer
	FullTxPathWithQuery   = FullTxPath | QueryService

	CommitterTxPathWithLoadGen = CommitterTxPath | LoadGenForCommitter

	// loadGenMatcher is used to extract only the load generator flags from the full service flags value.
	loadGenMatcher = LoadGenForOnlyOrderer | LoadGenForOrderer | LoadGenForCommitter | LoadGenForCoordinator |
		LoadGenForVCService | LoadGenForVerifier

	TestChannelName = "channel1"
)

// NewRuntime creates a new test runtime.
func NewRuntime(t *testing.T, conf *Config) *CommitterRuntime {
	t.Helper()

	c := &CommitterRuntime{
		Config: conf,
		SystemConfig: config.SystemConfig{
			BlockSize:         conf.BlockSize,
			BlockTimeout:      conf.BlockTimeout,
			LoadGenBlockLimit: conf.LoadgenBlockLimit,
			LoadGenWorkers:    1,
			Policy: &workload.PolicyProfile{
				ChannelID:         TestChannelName,
				NamespacePolicies: make(map[string]*workload.Policy),
			},
			Logging: &logging.DefaultConfig,
		},
		CommittedBlock:   make(chan *common.Block, 100),
		SeedForCryptoGen: rand.New(rand.NewSource(10)),
	}
	c.AddOrUpdateNamespaces(t, committerpb.MetaNamespaceID, workload.DefaultGeneratedNamespaceID, "1", "2", "3")

	t.Log("Making DB env")
	if conf.DBConnection == nil {
		c.DBEnv = vc.NewDatabaseTestEnv(t)
	} else {
		c.DBEnv = vc.NewDatabaseTestEnvWithCustomConnection(t, conf.DBConnection)
	}

	s := &c.SystemConfig
	s.DB.Name = c.DBEnv.DBConf.Database
	s.DB.Password = c.DBEnv.DBConf.Password
	s.DB.LoadBalance = c.DBEnv.DBConf.LoadBalance
	s.DB.Endpoints = c.DBEnv.DBConf.Endpoints
	s.DB.TLS = c.DBEnv.DBConf.TLS
	s.LedgerPath = t.TempDir()
	s.ConfigBlockPath = filepath.Join(t.TempDir(), "config-block.pb.bin")

	t.Log("Allocating ports")
	ports := portAllocator{}
	defer ports.close()
	s.Endpoints.Orderer = ports.allocatePorts(t, 1)
	s.Endpoints.Verifier = ports.allocatePorts(t, conf.NumVerifiers)
	s.Endpoints.VCService = ports.allocatePorts(t, conf.NumVCService)
	s.Endpoints.Query = ports.allocatePorts(t, 1)[0]
	s.Endpoints.Coordinator = ports.allocatePorts(t, 1)[0]
	s.Endpoints.Sidecar = ports.allocatePorts(t, 1)[0]
	s.Endpoints.LoadGen = ports.allocatePorts(t, 1)[0]
	s.Policy.OrdererEndpoints = make([]*commontypes.OrdererEndpoint, len(s.Endpoints.Orderer))
	for i, e := range s.Endpoints.Orderer {
		s.Policy.OrdererEndpoints[i] = &commontypes.OrdererEndpoint{
			ID: 0, MspID: "org", Host: e.Server.Host, Port: e.Server.Port,
			API: []string{commontypes.Broadcast, commontypes.Deliver},
		}
	}

	test.LogStruct(t, "System Parameters", s)

	t.Log("Creating config block")
	configBlock, err := workload.CreateConfigBlock(s.Policy)
	require.NoError(t, err)
	err = configtxgen.WriteOutputBlock(configBlock, s.ConfigBlockPath)
	require.NoError(t, err)

	t.Log("create TLS manager and clients certificate")
	c.CredFactory = test.NewCredentialsFactory(t)
	s.ClientTLS, _ = c.CredFactory.CreateClientCredentials(t, c.Config.TLSMode)

	t.Log("Create processes")
	c.MockOrderer = newProcess(t, cmdOrderer, c.createSystemConfigWithServerTLS(t, s.Endpoints.Orderer[0]))
	for i, e := range s.Endpoints.Verifier {
		p := cmdVerifier
		p.Name = fmt.Sprintf("%s-%d", p.Name, i)
		// we generate different keys for each verifier.
		c.Verifier = append(c.Verifier, newProcess(t, p, c.createSystemConfigWithServerTLS(t, e)))
	}

	for i, e := range s.Endpoints.VCService {
		p := cmdVC
		p.Name = fmt.Sprintf("%s-%d", p.Name, i)
		// we generate different keys for each vc-service.
		c.VcService = append(c.VcService, newProcess(t, p, c.createSystemConfigWithServerTLS(t, e)))
	}

	c.Coordinator = newProcess(t, cmdCoordinator, c.createSystemConfigWithServerTLS(t, s.Endpoints.Coordinator))

	c.QueryService = newProcess(t, cmdQuery, c.createSystemConfigWithServerTLS(t, s.Endpoints.Query))

	c.Sidecar = newProcess(t, cmdSidecar, c.createSystemConfigWithServerTLS(t, s.Endpoints.Sidecar))

	t.Log("Create clients")
	c.CreateRuntimeClients(t.Context(), t)
	return c
}

// CreateRuntimeClients create and set the necessary service's clients.
func (c *CommitterRuntime) CreateRuntimeClients(ctx context.Context, t *testing.T) {
	t.Helper()
	endpoints := c.SystemConfig.Endpoints

	c.CoordinatorClient = servicepb.NewCoordinatorClient(
		test.NewSecuredConnection(t, endpoints.Coordinator.Server, c.SystemConfig.ClientTLS),
	)

	c.QueryServiceClient = committerpb.NewQueryServiceClient(
		test.NewSecuredConnection(t, endpoints.Query.Server, c.SystemConfig.ClientTLS),
	)

	c.NotifyClient = committerpb.NewNotifierClient(
		test.NewSecuredConnection(t, endpoints.Sidecar.Server, c.SystemConfig.ClientTLS),
	)

<<<<<<< HEAD
	c.ordererStream, err = test.NewBroadcastStream(t.Context(), &ordererconn.Config{
		TLS:           test.ToOrdererTLSConfig(c.SystemConfig.ClientTLS),
		ChannelID:     s.Policy.ChannelID,
		Identity:      s.Policy.Identity,
=======
	var err error
	c.OrdererStream, err = test.NewBroadcastStream(ctx, &ordererconn.Config{
		Connection: ordererconn.ConnectionConfig{
			Endpoints: c.SystemConfig.Policy.OrdererEndpoints,
			TLS:       c.SystemConfig.ClientTLS,
		},
		ChannelID:     c.SystemConfig.Policy.ChannelID,
		Identity:      c.SystemConfig.Policy.Identity,
>>>>>>> ed89ed4c
		ConsensusType: ordererconn.Bft,
		Organizations: []*ordererconn.OrganizationConfig{
			{
				Endpoints: s.Policy.OrdererEndpoints,
				CACerts:   c.SystemConfig.ClientTLS.CACertPaths,
			},
		},
	})
	require.NoError(t, err)
	t.Cleanup(c.OrdererStream.CloseConnections)

	c.SidecarClient, err = sidecarclient.New(&sidecarclient.Parameters{
		ChannelID: c.SystemConfig.Policy.ChannelID,
		Client:    test.NewTLSClientConfig(c.SystemConfig.ClientTLS, endpoints.Sidecar.Server),
	})
	require.NoError(t, err)
	t.Cleanup(c.SidecarClient.CloseConnections)
}

// OpenNotificationStream starts a notification stream.
func (c *CommitterRuntime) OpenNotificationStream(ctx context.Context, t *testing.T) {
	t.Helper()
	var err error
	c.NotifyStream, err = c.NotifyClient.OpenNotificationStream(ctx)
	require.NoError(t, err)
}

// Start runs all services and load generator as configured by the serviceFlags.
func (c *CommitterRuntime) Start(t *testing.T, serviceFlags int) {
	t.Helper()

	require.Falsef(t, isMoreThanOneBitSet((Orderer|LoadGenForCommitter)&serviceFlags),
		"cannot use load generator for committer with an orderer")

	t.Log("Running services")
	if loadGenMatcher&serviceFlags != 0 {
		c.startLoadGen(t, serviceFlags)
	}
	if Orderer&serviceFlags != 0 {
		c.MockOrderer.Restart(t)
	}
	if Verifier&serviceFlags != 0 {
		for _, p := range c.Verifier {
			p.Restart(t)
		}
	}
	if VC&serviceFlags != 0 {
		for _, p := range c.VcService {
			p.Restart(t)
		}
	}
	if Coordinator&serviceFlags != 0 {
		c.Coordinator.Restart(t)
	}
	if Sidecar&serviceFlags != 0 {
		c.Sidecar.Restart(t)
		c.OpenNotificationStream(t.Context(), t)
	}
	if QueryService&serviceFlags != 0 {
		c.QueryService.Restart(t)
	}

	if Coordinator&serviceFlags != 0 && Sidecar&serviceFlags != 0 {
		// We need the sidecar to update the coordinator with the last committed block.
		t.Log("Validate coordinator state")
		c.ensureAtLeastLastCommittedBlockNumber(t, 0)
	}

	if Sidecar&serviceFlags != 0 {
		c.startBlockDelivery(t)
	}
}

func (c *CommitterRuntime) startLoadGen(t *testing.T, serviceFlags int) {
	t.Helper()
	loadGenFlag := loadGenMatcher & serviceFlags
	require.Falsef(t, isMoreThanOneBitSet(loadGenFlag), "only one load generator may be set")
	loadGenParams := cmdLoadGen
	switch loadGenFlag {
	case LoadGenForOnlyOrderer:
		loadGenParams.Template = config.TemplateLoadGenOnlyOrderer
	case LoadGenForOrderer:
		loadGenParams.Template = config.TemplateLoadGenOrderer
	case LoadGenForCommitter:
		loadGenParams.Template = config.TemplateLoadGenCommitter
	case LoadGenForCoordinator:
		loadGenParams.Template = config.TemplateLoadGenCoordinator
	case LoadGenForVCService:
		loadGenParams.Template = config.TemplateLoadGenVC
	case LoadGenForVerifier:
		loadGenParams.Template = config.TemplateLoadGenVerifier
	default:
		return
	}
	s := c.SystemConfig

	isDist := serviceFlags&LoadGenForDistributedLoadGen != 0
	if isDist {
		s.LoadGenWorkers = 0
	}
	newProcess(t, loadGenParams, c.createSystemConfigWithServerTLS(t, s.Endpoints.LoadGen)).Restart(t)
	if isDist {
		s.LoadGenWorkers = 1
		loadGenParams.Name = "dist-loadgen"
		loadGenParams.Template = config.TemplateLoadGenDistributedLoadGenClient
		newProcess(t, loadGenParams, s.WithEndpoint(config.ServiceEndpoints{})).Restart(t)
	}
}

func (c *CommitterRuntime) startBlockDelivery(t *testing.T) {
	t.Helper()
	t.Log("Running delivery client")
	test.RunServiceForTest(t.Context(), t, func(ctx context.Context) error {
		return connection.FilterStreamRPCError(c.SidecarClient.Deliver(ctx, &sidecarclient.DeliverParameters{
			EndBlkNum:   deliver.MaxBlockNum,
			OutputBlock: c.CommittedBlock,
		}))
	}, func(ctx context.Context) bool {
		select {
		case <-ctx.Done():
			return false
		case b := <-c.CommittedBlock:
			require.NotNil(t, b)
			return true
		}
	})
}

// AddOrUpdateNamespaces adds policies for namespaces. If already exists, the policy will be updated.
func (c *CommitterRuntime) AddOrUpdateNamespaces(t *testing.T, namespaces ...string) {
	t.Helper()
	for _, ns := range namespaces {
		c.SystemConfig.Policy.NamespacePolicies[ns] = &workload.Policy{
			Scheme: signature.Ecdsa,
			Seed:   c.SeedForCryptoGen.Int63(),
		}
	}
	var err error
	c.TxBuilder, err = workload.NewTxBuilderFromPolicy(c.SystemConfig.Policy, nil)
	require.NoError(t, err)
}

// CreateNamespacesAndCommit creates namespaces in the committer.
func (c *CommitterRuntime) CreateNamespacesAndCommit(t *testing.T, namespaces ...string) {
	t.Helper()
	if len(namespaces) == 0 {
		return
	}

	t.Logf("Creating namespaces: %v", namespaces)
	metaTX, err := workload.CreateNamespacesTX(c.SystemConfig.Policy, 0, namespaces...)
	require.NoError(t, err)
	c.MakeAndSendTransactionsToOrderer(
		t,
		[][]*applicationpb.TxNamespace{metaTX.Namespaces},
		[]applicationpb.Status{applicationpb.Status_COMMITTED},
	)
}

// MakeAndSendTransactionsToOrderer creates a block with given transactions, send it to the committer,
// and verify the result.
func (c *CommitterRuntime) MakeAndSendTransactionsToOrderer(
	t *testing.T, txsNs [][]*applicationpb.TxNamespace, expectedStatus []applicationpb.Status,
) []string {
	t.Helper()
	txs := make([]*servicepb.LoadGenTx, len(txsNs))

	for i, namespaces := range txsNs {
		tx := &applicationpb.Tx{
			Namespaces: namespaces,
		}
		if expectedStatus != nil && expectedStatus[i] == applicationpb.Status_ABORTED_SIGNATURE_INVALID {
			tx.Endorsements = make([]*applicationpb.Endorsements, len(namespaces))
			for nsIdx := range namespaces {
				tx.Endorsements[nsIdx] = sigtest.CreateEndorsementsForThresholdRule([]byte("dummy"))[0]
			}
		}
		txs[i] = c.TxBuilder.MakeTx(tx)
	}

	return c.SendTransactionsToOrderer(t, txs, expectedStatus)
}

// SendTransactionsToOrderer creates a block with given transactions, send it to the committer, and verify the result.
func (c *CommitterRuntime) SendTransactionsToOrderer(
	t *testing.T, txs []*servicepb.LoadGenTx, expectedStatus []applicationpb.Status,
) []string {
	t.Helper()
	expected := &ExpectedStatusInBlock{
		Statuses: expectedStatus,
		TxIDs:    make([]string, len(txs)),
	}
	for i, tx := range txs {
		expected.TxIDs[i] = tx.Id
	}

	if !c.Config.CrashTest {
		err := c.NotifyStream.Send(&committerpb.NotificationRequest{
			TxStatusRequest: &committerpb.TxStatusRequest{
				TxIds: expected.TxIDs,
			},
			Timeout: durationpb.New(3 * time.Minute),
		})
		require.NoError(t, err)
		// Allows processing the request before submitting the payload.
		time.Sleep(1 * time.Second)
	}

	err := c.OrdererStream.SendBatch(workload.MapToEnvelopeBatch(0, txs))
	require.NoError(t, err)

	if expectedStatus != nil {
		c.ValidateExpectedResultsInCommittedBlock(t, expected)
	}
	return expected.TxIDs
}

// ExpectedStatusInBlock holds pairs of expected txID and the corresponding status in a block. The order of statuses
// is expected to be the same as in the committed block.
type ExpectedStatusInBlock struct {
	TxIDs    []string
	Statuses []applicationpb.Status
}

// ValidateExpectedResultsInCommittedBlock validates the status of transactions in the committed block.
func (c *CommitterRuntime) ValidateExpectedResultsInCommittedBlock(t *testing.T, expected *ExpectedStatusInBlock) {
	t.Helper()
	var blk *common.Block
	var ok bool
	select {
	case blk, ok = <-c.CommittedBlock:
		if !ok {
			return
		}
	case <-time.After(2 * time.Minute):
		t.Fatalf("Timed out waiting for block #%d", c.LastReceivedBlockNumber+1)
	}
	c.LastReceivedBlockNumber = blk.Header.Number
	t.Logf("Got block #%d", blk.Header.Number)

	for txNum, txEnv := range blk.Data.Data {
		txBytes, hdr, err := serialization.UnwrapEnvelope(txEnv)
		require.NoError(t, err)
		require.NotNil(t, hdr)
		if hdr.Type == int32(common.HeaderType_CONFIG) {
			continue
		}
		_, err = serialization.UnmarshalTx(txBytes)
		require.NoError(t, err)
		require.Equal(t, expected.TxIDs[txNum], hdr.TxId)
	}

	expectedStatuses := make([]string, len(expected.Statuses))
	for i, s := range expected.Statuses {
		expectedStatuses[i] = s.String()
	}
	require.NotNil(t, blk.Metadata)
	require.Greater(t, len(blk.Metadata.Metadata), int(common.BlockMetadataIndex_TRANSACTIONS_FILTER))
	statusBytes := blk.Metadata.Metadata[common.BlockMetadataIndex_TRANSACTIONS_FILTER]
	actualStatuses := make([]string, len(statusBytes))
	for i, sB := range statusBytes {
		actualStatuses[i] = applicationpb.Status(sB).String()
	}
	require.Equal(t, expectedStatuses, actualStatuses)

	c.ensureLastCommittedBlockNumber(t, blk.Header.Number)

	var persistedTxIDs []string
	persistedTxIDsStatus := make(map[string]*applicationpb.StatusWithHeight)
	nonDuplicateTxIDsStatus := make(map[string]*applicationpb.StatusWithHeight)
	duplicateTxIDsStatus := make(map[string]*applicationpb.StatusWithHeight)
	for i, tID := range expected.TxIDs {
		//nolint:gosec // int -> uint32.
		s := servicepb.NewStatusWithHeight(expected.Statuses[i], blk.Header.Number, uint32(i))
		if s.Code == applicationpb.Status_REJECTED_DUPLICATE_TX_ID {
			duplicateTxIDsStatus[tID] = s
		} else {
			nonDuplicateTxIDsStatus[tID] = s
		}

		if sidecar.IsStatusStoredInDB(s.Code) {
			persistedTxIDsStatus[tID] = s
			persistedTxIDs = append(persistedTxIDs, tID)
		}
	}

	c.DBEnv.StatusExistsForNonDuplicateTxID(t, persistedTxIDsStatus)
	// For the duplicate txID, neither the status nor the height would match the entry in the
	// transaction status table.
	c.DBEnv.StatusExistsWithDifferentHeightForDuplicateTxID(t, duplicateTxIDsStatus)

	ctx, cancel := context.WithTimeout(t.Context(), 1*time.Minute)
	defer cancel()
	test.EnsurePersistedTxStatus(ctx, t, c.CoordinatorClient, persistedTxIDs, persistedTxIDsStatus)

	if len(expected.TxIDs) == 0 || c.Config.CrashTest {
		return
	}

	sidecar.RequireNotifications(t, c.NotifyStream, blk.Header.Number, expected.TxIDs, expected.Statuses)
}

// CountStatus returns the number of transactions with a given tx status.
func (c *CommitterRuntime) CountStatus(t *testing.T, status applicationpb.Status) int {
	t.Helper()
	return c.DBEnv.CountStatus(t, status)
}

// CountAlternateStatus returns the number of transactions not with a given tx status.
func (c *CommitterRuntime) CountAlternateStatus(t *testing.T, status applicationpb.Status) int {
	t.Helper()
	return c.DBEnv.CountAlternateStatus(t, status)
}

func (c *CommitterRuntime) ensureLastCommittedBlockNumber(t *testing.T, blkNum uint64) {
	t.Helper()
	c.ensureAtLeastLastCommittedBlockNumber(t, blkNum)

	ctx, cancel := context.WithTimeout(t.Context(), time.Minute)
	defer cancel()
	nextBlock, err := c.CoordinatorClient.GetNextBlockNumberToCommit(ctx, nil)
	require.NoError(t, err)
	require.NotNil(t, nextBlock)
	require.Equal(t, blkNum+1, nextBlock.Number)
}

func (c *CommitterRuntime) ensureAtLeastLastCommittedBlockNumber(t *testing.T, blkNum uint64) {
	t.Helper()
	ctx, cancel := context.WithTimeout(t.Context(), 2*time.Minute)
	defer cancel()
	require.EventuallyWithT(t, func(ct *assert.CollectT) {
		nextBlock, err := c.CoordinatorClient.GetNextBlockNumberToCommit(ctx, nil)
		require.NoError(ct, err)
		require.NotNil(ct, nextBlock)
		require.Greater(ct, nextBlock.Number, blkNum)
	}, 2*time.Minute, 250*time.Millisecond)
}

func (c *CommitterRuntime) createSystemConfigWithServerTLS(
	t *testing.T,
	endpoints config.ServiceEndpoints,
) *config.SystemConfig {
	t.Helper()
	serviceCfg := c.SystemConfig
	serviceCfg.ServiceTLS, _ = c.CredFactory.CreateServerCredentials(t, c.Config.TLSMode, endpoints.Server.Host)
	serviceCfg.ServiceEndpoints = endpoints
	return &serviceCfg
}

func isMoreThanOneBitSet(bits int) bool {
	return bits != 0 && bits&(bits-1) != 0
}<|MERGE_RESOLUTION|>--- conflicted
+++ resolved
@@ -214,12 +214,12 @@
 	c.Sidecar = newProcess(t, cmdSidecar, c.createSystemConfigWithServerTLS(t, s.Endpoints.Sidecar))
 
 	t.Log("Create clients")
-	c.CreateRuntimeClients(t.Context(), t)
+	c.CreateRuntimeClients(t)
 	return c
 }
 
 // CreateRuntimeClients create and set the necessary service's clients.
-func (c *CommitterRuntime) CreateRuntimeClients(ctx context.Context, t *testing.T) {
+func (c *CommitterRuntime) CreateRuntimeClients(t *testing.T) {
 	t.Helper()
 	endpoints := c.SystemConfig.Endpoints
 
@@ -235,25 +235,15 @@
 		test.NewSecuredConnection(t, endpoints.Sidecar.Server, c.SystemConfig.ClientTLS),
 	)
 
-<<<<<<< HEAD
-	c.ordererStream, err = test.NewBroadcastStream(t.Context(), &ordererconn.Config{
+	var err error
+	c.OrdererStream, err = test.NewBroadcastStream(t.Context(), &ordererconn.Config{
 		TLS:           test.ToOrdererTLSConfig(c.SystemConfig.ClientTLS),
-		ChannelID:     s.Policy.ChannelID,
-		Identity:      s.Policy.Identity,
-=======
-	var err error
-	c.OrdererStream, err = test.NewBroadcastStream(ctx, &ordererconn.Config{
-		Connection: ordererconn.ConnectionConfig{
-			Endpoints: c.SystemConfig.Policy.OrdererEndpoints,
-			TLS:       c.SystemConfig.ClientTLS,
-		},
 		ChannelID:     c.SystemConfig.Policy.ChannelID,
 		Identity:      c.SystemConfig.Policy.Identity,
->>>>>>> ed89ed4c
 		ConsensusType: ordererconn.Bft,
 		Organizations: []*ordererconn.OrganizationConfig{
 			{
-				Endpoints: s.Policy.OrdererEndpoints,
+				Endpoints: c.SystemConfig.Policy.OrdererEndpoints,
 				CACerts:   c.SystemConfig.ClientTLS.CACertPaths,
 			},
 		},
