/*
Copyright IBM Corp. All Rights Reserved.

SPDX-License-Identifier: Apache-2.0
*/

package runner

import (
	"context"
	"fmt"
	"math/rand"
	"path/filepath"
	"testing"
	"time"

	"github.com/hyperledger/fabric-protos-go-apiv2/common"
	commontypes "github.com/hyperledger/fabric-x-common/api/types"
	"github.com/hyperledger/fabric-x-common/tools/configtxgen"
	"github.com/stretchr/testify/assert"
	"github.com/stretchr/testify/require"
	"google.golang.org/protobuf/types/known/durationpb"

	"github.com/hyperledger/fabric-x-committer/api/applicationpb"
	"github.com/hyperledger/fabric-x-committer/api/committerpb"
	"github.com/hyperledger/fabric-x-committer/api/servicepb"
	"github.com/hyperledger/fabric-x-committer/cmd/config"
	"github.com/hyperledger/fabric-x-committer/loadgen/workload"
	"github.com/hyperledger/fabric-x-committer/service/sidecar"
	"github.com/hyperledger/fabric-x-committer/service/sidecar/sidecarclient"
	"github.com/hyperledger/fabric-x-committer/service/vc"
	"github.com/hyperledger/fabric-x-committer/service/vc/dbtest"
	"github.com/hyperledger/fabric-x-committer/utils/connection"
	"github.com/hyperledger/fabric-x-committer/utils/deliver"
	"github.com/hyperledger/fabric-x-committer/utils/logging"
	"github.com/hyperledger/fabric-x-committer/utils/ordererconn"
	"github.com/hyperledger/fabric-x-committer/utils/serialization"
	"github.com/hyperledger/fabric-x-committer/utils/signature"
	"github.com/hyperledger/fabric-x-committer/utils/signature/sigtest"
	"github.com/hyperledger/fabric-x-committer/utils/test"
	"github.com/hyperledger/fabric-x-committer/utils/test/apptest"
)

type (
	// CommitterRuntime represents a test system of Coordinator, SigVerifier, VCService and Query processes.
	CommitterRuntime struct {
		SystemConfig config.SystemConfig

		MockOrderer  *ProcessWithConfig
		Sidecar      *ProcessWithConfig
		Coordinator  *ProcessWithConfig
		QueryService *ProcessWithConfig
		Verifier     []*ProcessWithConfig
		VcService    []*ProcessWithConfig

		DBEnv *vc.DatabaseTestEnv

<<<<<<< HEAD
		OrdererStream      *test.BroadcastStream
		CoordinatorClient  protocoordinatorservice.CoordinatorClient
		QueryServiceClient protoqueryservice.QueryServiceClient
		SidecarClient      *sidecarclient.Client
		NotifyClient       protonotify.NotifierClient
		NotifyStream       protonotify.Notifier_OpenNotificationStreamClient
=======
		ordererStream      *test.BroadcastStream
		CoordinatorClient  servicepb.CoordinatorClient
		QueryServiceClient committerpb.QueryServiceClient
		sidecarClient      *sidecarclient.Client
		notifyClient       committerpb.NotifierClient
		notifyStream       committerpb.Notifier_OpenNotificationStreamClient
>>>>>>> 20b058a0

		CommittedBlock chan *common.Block

		TxBuilder *workload.TxBuilder

		Config *Config

		SeedForCryptoGen *rand.Rand

		LastReceivedBlockNumber uint64

		CredFactory *test.CredentialsFactory
	}

	// Crypto holds crypto material for a namespace.
	Crypto struct {
		Namespace  string
		Profile    *workload.Policy
		HashSigner *workload.HashSignerVerifier
		NsSigner   *sigtest.NsSigner
		PubKey     []byte
		PubKeyPath string
	}

	// Config represents the runtime configuration.
	Config struct {
		NumVerifiers      int
		NumVCService      int
		BlockSize         uint64
		BlockTimeout      time.Duration
		LoadgenBlockLimit uint64

		// DBConnection configures the runtime to operate with a custom database connection.
		DBConnection *dbtest.Connection
		// TLS configures the secure level between the components: none | tls | mtls
		TLSMode string

		// CrashTest is true to indicate a service crash is expected, and not a failure.
		CrashTest bool
	}
)

// Service flags.
const (
	Orderer = 1 << iota
	Sidecar
	Coordinator
	Verifier
	VC
	QueryService

	LoadGenForOnlyOrderer
	LoadGenForOrderer
	LoadGenForCommitter
	LoadGenForCoordinator
	LoadGenForVerifier
	LoadGenForVCService
	LoadGenForDistributedLoadGen

	CommitterTxPath       = Sidecar | Coordinator | Verifier | VC
	FullTxPath            = Orderer | CommitterTxPath
	FullTxPathWithLoadGen = FullTxPath | LoadGenForOrderer
	FullTxPathWithQuery   = FullTxPath | QueryService

	CommitterTxPathWithLoadGen = CommitterTxPath | LoadGenForCommitter

	// loadGenMatcher is used to extract only the load generator flags from the full service flags value.
	loadGenMatcher = LoadGenForOnlyOrderer | LoadGenForOrderer | LoadGenForCommitter | LoadGenForCoordinator |
		LoadGenForVCService | LoadGenForVerifier

	TestChannelName = "channel1"
)

// NewRuntime creates a new test runtime.
func NewRuntime(t *testing.T, conf *Config) *CommitterRuntime {
	t.Helper()

	c := &CommitterRuntime{
		Config: conf,
		SystemConfig: config.SystemConfig{
			BlockSize:         conf.BlockSize,
			BlockTimeout:      conf.BlockTimeout,
			LoadGenBlockLimit: conf.LoadgenBlockLimit,
			LoadGenWorkers:    1,
			Policy: &workload.PolicyProfile{
				ChannelID:         TestChannelName,
				NamespacePolicies: make(map[string]*workload.Policy),
			},
			Logging: &logging.DefaultConfig,
		},
		CommittedBlock:   make(chan *common.Block, 100),
		SeedForCryptoGen: rand.New(rand.NewSource(10)),
	}
	c.AddOrUpdateNamespaces(t, committerpb.MetaNamespaceID, workload.GeneratedNamespaceID, "1", "2", "3")

	t.Log("Making DB env")
	if conf.DBConnection == nil {
		c.DBEnv = vc.NewDatabaseTestEnv(t)
	} else {
		c.DBEnv = vc.NewDatabaseTestEnvWithCustomConnection(t, conf.DBConnection)
	}

	s := &c.SystemConfig
	s.DB.Name = c.DBEnv.DBConf.Database
	s.DB.Password = c.DBEnv.DBConf.Password
	s.DB.LoadBalance = c.DBEnv.DBConf.LoadBalance
	s.DB.Endpoints = c.DBEnv.DBConf.Endpoints
	s.DB.TLS = c.DBEnv.DBConf.TLS
	s.LedgerPath = t.TempDir()
	s.ConfigBlockPath = filepath.Join(t.TempDir(), "config-block.pb.bin")

	t.Log("Allocating ports")
	ports := portAllocator{}
	defer ports.close()
	s.Endpoints.Orderer = ports.allocatePorts(t, 1)
	s.Endpoints.Verifier = ports.allocatePorts(t, conf.NumVerifiers)
	s.Endpoints.VCService = ports.allocatePorts(t, conf.NumVCService)
	s.Endpoints.Query = ports.allocatePorts(t, 1)[0]
	s.Endpoints.Coordinator = ports.allocatePorts(t, 1)[0]
	s.Endpoints.Sidecar = ports.allocatePorts(t, 1)[0]
	s.Endpoints.LoadGen = ports.allocatePorts(t, 1)[0]
	s.Policy.OrdererEndpoints = make([]*commontypes.OrdererEndpoint, len(s.Endpoints.Orderer))
	for i, e := range s.Endpoints.Orderer {
		s.Policy.OrdererEndpoints[i] = &commontypes.OrdererEndpoint{
			ID: 0, MspID: "org", Host: e.Server.Host, Port: e.Server.Port,
			API: []string{commontypes.Broadcast, commontypes.Deliver},
		}
	}

	test.LogStruct(t, "System Parameters", s)

	t.Log("Creating config block")
	configBlock, err := workload.CreateConfigBlock(s.Policy)
	require.NoError(t, err)
	err = configtxgen.WriteOutputBlock(configBlock, s.ConfigBlockPath)
	require.NoError(t, err)

	t.Log("create TLS manager and clients certificate")
	c.CredFactory = test.NewCredentialsFactory(t)
	s.ClientTLS, _ = c.CredFactory.CreateClientCredentials(t, c.Config.TLSMode)

	t.Log("Create processes")
	c.MockOrderer = newProcess(t, cmdOrderer, s.WithEndpoint(s.Endpoints.Orderer[0]))
	for i, e := range s.Endpoints.Verifier {
		p := cmdVerifier
		p.Name = fmt.Sprintf("%s-%d", p.Name, i)
		// we generate different keys for each verifier.
		c.Verifier = append(c.Verifier, newProcess(t, p, c.createSystemConfigWithServerTLS(t, e)))
	}

	for i, e := range s.Endpoints.VCService {
		p := cmdVC
		p.Name = fmt.Sprintf("%s-%d", p.Name, i)
		// we generate different keys for each vc-service.
		c.VcService = append(c.VcService, newProcess(t, p, c.createSystemConfigWithServerTLS(t, e)))
	}

	c.Coordinator = newProcess(t, cmdCoordinator, c.createSystemConfigWithServerTLS(t, s.Endpoints.Coordinator))

	c.QueryService = newProcess(t, cmdQuery, c.createSystemConfigWithServerTLS(t, s.Endpoints.Query))

	c.Sidecar = newProcess(t, cmdSidecar, c.createSystemConfigWithServerTLS(t, s.Endpoints.Sidecar))

	t.Log("Create clients")
<<<<<<< HEAD
	c.CreateRuntimeClients(t.Context(), t)
	return c
}

// CreateRuntimeClients create and set the necessary service's clients.
func (c *CommitterRuntime) CreateRuntimeClients(ctx context.Context, t *testing.T) {
	t.Helper()
	endpoints := c.SystemConfig.Endpoints

	c.CoordinatorClient = protocoordinatorservice.NewCoordinatorClient(
		test.NewSecuredConnection(t, endpoints.Coordinator.Server, c.SystemConfig.ClientTLS),
	)

	c.QueryServiceClient = protoqueryservice.NewQueryServiceClient(
		test.NewSecuredConnection(t, endpoints.Query.Server, c.SystemConfig.ClientTLS),
	)

	c.NotifyClient = protonotify.NewNotifierClient(
		test.NewSecuredConnection(t, endpoints.Sidecar.Server, c.SystemConfig.ClientTLS),
=======
	c.CoordinatorClient = servicepb.NewCoordinatorClient(
		test.NewSecuredConnection(t, s.Endpoints.Coordinator.Server, c.SystemConfig.ClientTLS),
	)

	c.QueryServiceClient = committerpb.NewQueryServiceClient(
		test.NewSecuredConnection(t, s.Endpoints.Query.Server, c.SystemConfig.ClientTLS),
	)

	c.notifyClient = committerpb.NewNotifierClient(
		test.NewSecuredConnection(t, s.Endpoints.Sidecar.Server, c.SystemConfig.ClientTLS),
>>>>>>> 20b058a0
	)

	var err error
	c.OrdererStream, err = test.NewBroadcastStream(ctx, &ordererconn.Config{
		Connection: ordererconn.ConnectionConfig{
			Endpoints: c.SystemConfig.Policy.OrdererEndpoints,
			TLS:       c.SystemConfig.ClientTLS,
		},
		ChannelID:     c.SystemConfig.Policy.ChannelID,
		Identity:      c.SystemConfig.Policy.Identity,
		ConsensusType: ordererconn.Bft,
	})
	require.NoError(t, err)
	t.Cleanup(c.OrdererStream.CloseConnections)

	c.SidecarClient, err = sidecarclient.New(&sidecarclient.Parameters{
		ChannelID: c.SystemConfig.Policy.ChannelID,
		Client:    test.NewTLSClientConfig(c.SystemConfig.ClientTLS, endpoints.Sidecar.Server),
	})
	require.NoError(t, err)
	t.Cleanup(c.SidecarClient.CloseConnections)
}

// OpenNotificationStream starts a notification stream.
func (c *CommitterRuntime) OpenNotificationStream(ctx context.Context, t *testing.T) {
	t.Helper()
	var err error
	c.NotifyStream, err = c.NotifyClient.OpenNotificationStream(ctx)
	require.NoError(t, err)
}

// Start runs all services and load generator as configured by the serviceFlags.
func (c *CommitterRuntime) Start(t *testing.T, serviceFlags int) {
	t.Helper()

	require.Falsef(t, isMoreThanOneBitSet((Orderer|LoadGenForCommitter)&serviceFlags),
		"cannot use load generator for committer with an orderer")

	t.Log("Running services")
	if loadGenMatcher&serviceFlags != 0 {
		c.startLoadGen(t, serviceFlags)
	}
	if Orderer&serviceFlags != 0 {
		c.MockOrderer.Restart(t)
	}
	if Verifier&serviceFlags != 0 {
		for _, p := range c.Verifier {
			p.Restart(t)
		}
	}
	if VC&serviceFlags != 0 {
		for _, p := range c.VcService {
			p.Restart(t)
		}
	}
	if Coordinator&serviceFlags != 0 {
		c.Coordinator.Restart(t)
	}
	if Sidecar&serviceFlags != 0 {
		c.Sidecar.Restart(t)
		c.OpenNotificationStream(t.Context(), t)
	}
	if QueryService&serviceFlags != 0 {
		c.QueryService.Restart(t)
	}

	if Coordinator&serviceFlags != 0 && Sidecar&serviceFlags != 0 {
		// We need the sidecar to update the coordinator with the last committed block.
		t.Log("Validate coordinator state")
		c.ensureAtLeastLastCommittedBlockNumber(t, 0)
	}

	if Sidecar&serviceFlags != 0 {
		c.startBlockDelivery(t)
	}
}

func (c *CommitterRuntime) startLoadGen(t *testing.T, serviceFlags int) {
	t.Helper()
	loadGenFlag := loadGenMatcher & serviceFlags
	require.Falsef(t, isMoreThanOneBitSet(loadGenFlag), "only one load generator may be set")
	loadGenParams := cmdLoadGen
	switch loadGenFlag {
	case LoadGenForOnlyOrderer:
		loadGenParams.Template = config.TemplateLoadGenOnlyOrderer
	case LoadGenForOrderer:
		loadGenParams.Template = config.TemplateLoadGenOrderer
	case LoadGenForCommitter:
		loadGenParams.Template = config.TemplateLoadGenCommitter
	case LoadGenForCoordinator:
		loadGenParams.Template = config.TemplateLoadGenCoordinator
	case LoadGenForVCService:
		loadGenParams.Template = config.TemplateLoadGenVC
	case LoadGenForVerifier:
		loadGenParams.Template = config.TemplateLoadGenVerifier
	default:
		return
	}
	s := c.SystemConfig

	isDist := serviceFlags&LoadGenForDistributedLoadGen != 0
	if isDist {
		s.LoadGenWorkers = 0
	}
	newProcess(t, loadGenParams, c.createSystemConfigWithServerTLS(t, s.Endpoints.LoadGen)).Restart(t)
	if isDist {
		s.LoadGenWorkers = 1
		loadGenParams.Name = "dist-loadgen"
		loadGenParams.Template = config.TemplateLoadGenDistributedLoadGenClient
		newProcess(t, loadGenParams, s.WithEndpoint(config.ServiceEndpoints{})).Restart(t)
	}
}

func (c *CommitterRuntime) startBlockDelivery(t *testing.T) {
	t.Helper()
	t.Log("Running delivery client")
	test.RunServiceForTest(t.Context(), t, func(ctx context.Context) error {
		return connection.FilterStreamRPCError(c.SidecarClient.Deliver(ctx, &sidecarclient.DeliverParameters{
			EndBlkNum:   deliver.MaxBlockNum,
			OutputBlock: c.CommittedBlock,
		}))
	}, func(ctx context.Context) bool {
		select {
		case <-ctx.Done():
			return false
		case b := <-c.CommittedBlock:
			require.NotNil(t, b)
			return true
		}
	})
}

// AddOrUpdateNamespaces adds policies for namespaces. If already exists, the policy will be updated.
func (c *CommitterRuntime) AddOrUpdateNamespaces(t *testing.T, namespaces ...string) {
	t.Helper()
	for _, ns := range namespaces {
		c.SystemConfig.Policy.NamespacePolicies[ns] = &workload.Policy{
			Scheme: signature.Ecdsa,
			Seed:   c.SeedForCryptoGen.Int63(),
		}
	}
	var err error
	c.TxBuilder, err = workload.NewTxBuilderFromPolicy(c.SystemConfig.Policy, nil)
	require.NoError(t, err)
}

// CreateNamespacesAndCommit creates namespaces in the committer.
func (c *CommitterRuntime) CreateNamespacesAndCommit(t *testing.T, namespaces ...string) {
	t.Helper()
	if len(namespaces) == 0 {
		return
	}

	t.Logf("Creating namespaces: %v", namespaces)
	metaTX, err := workload.CreateNamespacesTX(c.SystemConfig.Policy, 0, namespaces...)
	require.NoError(t, err)
	c.MakeAndSendTransactionsToOrderer(
		t,
		[][]*applicationpb.TxNamespace{metaTX.Namespaces},
		[]applicationpb.Status{applicationpb.Status_COMMITTED},
	)
}

// MakeAndSendTransactionsToOrderer creates a block with given transactions, send it to the committer,
// and verify the result.
func (c *CommitterRuntime) MakeAndSendTransactionsToOrderer(
	t *testing.T, txsNs [][]*applicationpb.TxNamespace, expectedStatus []applicationpb.Status,
) []string {
	t.Helper()
	txs := make([]*servicepb.LoadGenTx, len(txsNs))

	for i, namespaces := range txsNs {
		tx := &applicationpb.Tx{
			Namespaces: namespaces,
		}
		if expectedStatus != nil && expectedStatus[i] == applicationpb.Status_ABORTED_SIGNATURE_INVALID {
			tx.Endorsements = make([]*applicationpb.Endorsements, len(namespaces))
			for nsIdx := range namespaces {
				tx.Endorsements[nsIdx] = apptest.CreateEndorsementsForThresholdRule([]byte("dummy"))[0]
			}
		}
		txs[i] = c.TxBuilder.MakeTx(tx)
	}

	return c.SendTransactionsToOrderer(t, txs, expectedStatus)
}

// SendTransactionsToOrderer creates a block with given transactions, send it to the committer, and verify the result.
func (c *CommitterRuntime) SendTransactionsToOrderer(
	t *testing.T, txs []*servicepb.LoadGenTx, expectedStatus []applicationpb.Status,
) []string {
	t.Helper()
	expected := &ExpectedStatusInBlock{
		Statuses: expectedStatus,
		TxIDs:    make([]string, len(txs)),
	}
	for i, tx := range txs {
		expected.TxIDs[i] = tx.Id
	}

<<<<<<< HEAD
	if !c.Config.CrashTest {
		err := c.NotifyStream.Send(&protonotify.NotificationRequest{
			TxStatusRequest: &protonotify.TxStatusRequest{
=======
	if !c.config.CrashTest {
		err := c.notifyStream.Send(&committerpb.NotificationRequest{
			TxStatusRequest: &committerpb.TxStatusRequest{
>>>>>>> 20b058a0
				TxIds: expected.TxIDs,
			},
			Timeout: durationpb.New(3 * time.Minute),
		})
		require.NoError(t, err)
		// Allows processing the request before submitting the payload.
		time.Sleep(1 * time.Second)
	}

	err := c.OrdererStream.SendBatch(workload.MapToEnvelopeBatch(0, txs))
	require.NoError(t, err)

	if expectedStatus != nil {
		c.ValidateExpectedResultsInCommittedBlock(t, expected)
	}
	return expected.TxIDs
}

// ExpectedStatusInBlock holds pairs of expected txID and the corresponding status in a block. The order of statuses
// is expected to be the same as in the committed block.
type ExpectedStatusInBlock struct {
	TxIDs    []string
	Statuses []applicationpb.Status
}

// ValidateExpectedResultsInCommittedBlock validates the status of transactions in the committed block.
func (c *CommitterRuntime) ValidateExpectedResultsInCommittedBlock(t *testing.T, expected *ExpectedStatusInBlock) {
	t.Helper()
	var blk *common.Block
	var ok bool
	select {
	case blk, ok = <-c.CommittedBlock:
		if !ok {
			return
		}
	case <-time.After(2 * time.Minute):
		t.Fatalf("Timed out waiting for block #%d", c.LastReceivedBlockNumber+1)
	}
	c.LastReceivedBlockNumber = blk.Header.Number
	t.Logf("Got block #%d", blk.Header.Number)

	for txNum, txEnv := range blk.Data.Data {
		txBytes, hdr, err := serialization.UnwrapEnvelope(txEnv)
		require.NoError(t, err)
		require.NotNil(t, hdr)
		if hdr.Type == int32(common.HeaderType_CONFIG) {
			continue
		}
		_, err = serialization.UnmarshalTx(txBytes)
		require.NoError(t, err)
		require.Equal(t, expected.TxIDs[txNum], hdr.TxId)
	}

	expectedStatuses := make([]string, len(expected.Statuses))
	for i, s := range expected.Statuses {
		expectedStatuses[i] = s.String()
	}
	require.NotNil(t, blk.Metadata)
	require.Greater(t, len(blk.Metadata.Metadata), int(common.BlockMetadataIndex_TRANSACTIONS_FILTER))
	statusBytes := blk.Metadata.Metadata[common.BlockMetadataIndex_TRANSACTIONS_FILTER]
	actualStatuses := make([]string, len(statusBytes))
	for i, sB := range statusBytes {
		actualStatuses[i] = applicationpb.Status(sB).String()
	}
	require.Equal(t, expectedStatuses, actualStatuses)

	c.ensureLastCommittedBlockNumber(t, blk.Header.Number)

	var persistedTxIDs []string
	persistedTxIDsStatus := make(map[string]*applicationpb.StatusWithHeight)
	nonDuplicateTxIDsStatus := make(map[string]*applicationpb.StatusWithHeight)
	duplicateTxIDsStatus := make(map[string]*applicationpb.StatusWithHeight)
	for i, tID := range expected.TxIDs {
		//nolint:gosec // int -> uint32.
		s := servicepb.NewStatusWithHeight(expected.Statuses[i], blk.Header.Number, uint32(i))
		if s.Code == applicationpb.Status_REJECTED_DUPLICATE_TX_ID {
			duplicateTxIDsStatus[tID] = s
		} else {
			nonDuplicateTxIDsStatus[tID] = s
		}

		if sidecar.IsStatusStoredInDB(s.Code) {
			persistedTxIDsStatus[tID] = s
			persistedTxIDs = append(persistedTxIDs, tID)
		}
	}

	c.DBEnv.StatusExistsForNonDuplicateTxID(t, persistedTxIDsStatus)
	// For the duplicate txID, neither the status nor the height would match the entry in the
	// transaction status table.
	c.DBEnv.StatusExistsWithDifferentHeightForDuplicateTxID(t, duplicateTxIDsStatus)

	ctx, cancel := context.WithTimeout(t.Context(), 1*time.Minute)
	defer cancel()
	apptest.EnsurePersistedTxStatus(ctx, t, c.CoordinatorClient, persistedTxIDs, persistedTxIDsStatus)

	if len(expected.TxIDs) == 0 || c.Config.CrashTest {
		return
	}

	sidecar.RequireNotifications(t, c.NotifyStream, blk.Header.Number, expected.TxIDs, expected.Statuses)
}

// CountStatus returns the number of transactions with a given tx status.
func (c *CommitterRuntime) CountStatus(t *testing.T, status applicationpb.Status) int {
	t.Helper()
	return c.DBEnv.CountStatus(t, status)
}

// CountAlternateStatus returns the number of transactions not with a given tx status.
func (c *CommitterRuntime) CountAlternateStatus(t *testing.T, status applicationpb.Status) int {
	t.Helper()
	return c.DBEnv.CountAlternateStatus(t, status)
}

func (c *CommitterRuntime) ensureLastCommittedBlockNumber(t *testing.T, blkNum uint64) {
	t.Helper()
	c.ensureAtLeastLastCommittedBlockNumber(t, blkNum)

	ctx, cancel := context.WithTimeout(t.Context(), time.Minute)
	defer cancel()
	nextBlock, err := c.CoordinatorClient.GetNextBlockNumberToCommit(ctx, nil)
	require.NoError(t, err)
	require.NotNil(t, nextBlock)
	require.Equal(t, blkNum+1, nextBlock.Number)
}

func (c *CommitterRuntime) ensureAtLeastLastCommittedBlockNumber(t *testing.T, blkNum uint64) {
	t.Helper()
	ctx, cancel := context.WithTimeout(t.Context(), 2*time.Minute)
	defer cancel()
	require.EventuallyWithT(t, func(ct *assert.CollectT) {
		nextBlock, err := c.CoordinatorClient.GetNextBlockNumberToCommit(ctx, nil)
		require.NoError(ct, err)
		require.NotNil(ct, nextBlock)
		require.Greater(ct, nextBlock.Number, blkNum)
	}, 2*time.Minute, 250*time.Millisecond)
}

func (c *CommitterRuntime) createSystemConfigWithServerTLS(
	t *testing.T,
	endpoints config.ServiceEndpoints,
) *config.SystemConfig {
	t.Helper()
	serviceCfg := c.SystemConfig
	serviceCfg.ServiceTLS, _ = c.CredFactory.CreateServerCredentials(t, c.Config.TLSMode, endpoints.Server.Host)
	serviceCfg.ServiceEndpoints = endpoints
	return &serviceCfg
}

func isMoreThanOneBitSet(bits int) bool {
	return bits != 0 && bits&(bits-1) != 0
}<|MERGE_RESOLUTION|>--- conflicted
+++ resolved
@@ -55,21 +55,12 @@
 
 		DBEnv *vc.DatabaseTestEnv
 
-<<<<<<< HEAD
 		OrdererStream      *test.BroadcastStream
-		CoordinatorClient  protocoordinatorservice.CoordinatorClient
-		QueryServiceClient protoqueryservice.QueryServiceClient
-		SidecarClient      *sidecarclient.Client
-		NotifyClient       protonotify.NotifierClient
-		NotifyStream       protonotify.Notifier_OpenNotificationStreamClient
-=======
-		ordererStream      *test.BroadcastStream
 		CoordinatorClient  servicepb.CoordinatorClient
 		QueryServiceClient committerpb.QueryServiceClient
-		sidecarClient      *sidecarclient.Client
-		notifyClient       committerpb.NotifierClient
-		notifyStream       committerpb.Notifier_OpenNotificationStreamClient
->>>>>>> 20b058a0
+		SidecarClient      *sidecarclient.Client
+		NotifyClient       committerpb.NotifierClient
+		NotifyStream       committerpb.Notifier_OpenNotificationStreamClient
 
 		CommittedBlock chan *common.Block
 
@@ -234,7 +225,6 @@
 	c.Sidecar = newProcess(t, cmdSidecar, c.createSystemConfigWithServerTLS(t, s.Endpoints.Sidecar))
 
 	t.Log("Create clients")
-<<<<<<< HEAD
 	c.CreateRuntimeClients(t.Context(), t)
 	return c
 }
@@ -244,28 +234,16 @@
 	t.Helper()
 	endpoints := c.SystemConfig.Endpoints
 
-	c.CoordinatorClient = protocoordinatorservice.NewCoordinatorClient(
+	c.CoordinatorClient = servicepb.NewCoordinatorClient(
 		test.NewSecuredConnection(t, endpoints.Coordinator.Server, c.SystemConfig.ClientTLS),
 	)
 
-	c.QueryServiceClient = protoqueryservice.NewQueryServiceClient(
+	c.QueryServiceClient = committerpb.NewQueryServiceClient(
 		test.NewSecuredConnection(t, endpoints.Query.Server, c.SystemConfig.ClientTLS),
 	)
 
-	c.NotifyClient = protonotify.NewNotifierClient(
+	c.NotifyClient = committerpb.NewNotifierClient(
 		test.NewSecuredConnection(t, endpoints.Sidecar.Server, c.SystemConfig.ClientTLS),
-=======
-	c.CoordinatorClient = servicepb.NewCoordinatorClient(
-		test.NewSecuredConnection(t, s.Endpoints.Coordinator.Server, c.SystemConfig.ClientTLS),
-	)
-
-	c.QueryServiceClient = committerpb.NewQueryServiceClient(
-		test.NewSecuredConnection(t, s.Endpoints.Query.Server, c.SystemConfig.ClientTLS),
-	)
-
-	c.notifyClient = committerpb.NewNotifierClient(
-		test.NewSecuredConnection(t, s.Endpoints.Sidecar.Server, c.SystemConfig.ClientTLS),
->>>>>>> 20b058a0
 	)
 
 	var err error
@@ -466,15 +444,9 @@
 		expected.TxIDs[i] = tx.Id
 	}
 
-<<<<<<< HEAD
 	if !c.Config.CrashTest {
-		err := c.NotifyStream.Send(&protonotify.NotificationRequest{
-			TxStatusRequest: &protonotify.TxStatusRequest{
-=======
-	if !c.config.CrashTest {
-		err := c.notifyStream.Send(&committerpb.NotificationRequest{
+		err := c.NotifyStream.Send(&committerpb.NotificationRequest{
 			TxStatusRequest: &committerpb.TxStatusRequest{
->>>>>>> 20b058a0
 				TxIds: expected.TxIDs,
 			},
 			Timeout: durationpb.New(3 * time.Minute),
