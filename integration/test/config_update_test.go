/*
Copyright IBM Corp. All Rights Reserved.

SPDX-License-Identifier: Apache-2.0
*/

package test

import (
	"fmt"
	"testing"
	"time"

	commontypes "github.com/hyperledger/fabric-x-common/api/types"
	"github.com/onsi/gomega"
	"github.com/stretchr/testify/require"

	"github.com/hyperledger/fabric-x-committer/api/applicationpb"
	"github.com/hyperledger/fabric-x-committer/api/committerpb"
	"github.com/hyperledger/fabric-x-committer/api/servicepb"
	"github.com/hyperledger/fabric-x-committer/integration/runner"
	"github.com/hyperledger/fabric-x-committer/loadgen/workload"
	"github.com/hyperledger/fabric-x-committer/mock"
	"github.com/hyperledger/fabric-x-committer/utils/connection"
)

const blockSize = 1

func TestConfigUpdate(t *testing.T) {
	t.Parallel()
	gomega.RegisterTestingT(t)
	c := runner.NewRuntime(t, &runner.Config{
		NumVerifiers: 2,
		NumVCService: 2,
		BlockSize:    100,
		BlockTimeout: 2 * time.Second,
		CrashTest:    true,
	})
	ordererServers := make([]*connection.ServerConfig, len(c.SystemConfig.Endpoints.Orderer))
	for i, e := range c.SystemConfig.Endpoints.Orderer {
		ordererServers[i] = &connection.ServerConfig{Endpoint: *e.Server}
	}
	ordererEnv := mock.NewOrdererTestEnv(t, &mock.OrdererTestConfig{
		ChanID: "ch1",
		Config: &mock.OrdererConfig{
			ServerConfigs: ordererServers,
			NumService:    len(ordererServers),
			BlockSize:     blockSize,
			// We want each block to contain exactly <blockSize> transactions.
			// Therefore, we set a higher block timeout so that we have enough time to send all the
			// transactions to the orderer and create a block.
			BlockTimeout:    5 * time.Minute,
			ConfigBlockPath: c.SystemConfig.ConfigBlockPath,
			SendConfigBlock: true,
		},
		NumHolders: 1,
	})
	t.Log(c.SystemConfig.Endpoints.Orderer)
	t.Log(ordererEnv.AllRealOrdererEndpoints())

	c.Start(t, runner.CommitterTxPath)

	c.CreateNamespacesAndCommit(t, "1")

	sendTXs := func() {
		txs := make([][]*applicationpb.TxNamespace, blockSize)
		expected := make([]applicationpb.Status, blockSize)
		for i := range blockSize {
			txs[i] = []*applicationpb.TxNamespace{{
				NsId:        "1",
				NsVersion:   0,
				BlindWrites: []*applicationpb.Write{{Key: []byte(fmt.Sprintf("key-%d", i))}},
			}}
			expected[i] = applicationpb.Status_COMMITTED
		}
		c.MakeAndSendTransactionsToOrderer(t, txs, expected)
	}

	t.Log("Sanity check")
	sendTXs()

	metaTx, err := workload.CreateNamespacesTX(c.SystemConfig.Policy, 1, "2", "3")
	require.NoError(t, err)

	// We sign the meta TX with the old signature.
	lgMetaTx := c.TxBuilder.MakeTx(metaTx)

	c.AddOrUpdateNamespaces(t, committerpb.MetaNamespaceID)
<<<<<<< HEAD
	metaPolicy := c.TxBuilder.TxSigner.HashSigners[committerpb.MetaNamespaceID].GetVerificationPolicy()
=======
	metaPolicy := c.TxBuilder.TxSigner.Policy(committerpb.MetaNamespaceID).VerificationPolicy()
>>>>>>> 23166152
	submitConfigBlock := func(endpoints []*commontypes.OrdererEndpoint) {
		ordererEnv.SubmitConfigBlock(t, &workload.ConfigBlock{
			ChannelID:                    c.SystemConfig.Policy.ChannelID,
			OrdererEndpoints:             endpoints,
			MetaNamespaceVerificationKey: metaPolicy.GetThresholdRule().GetPublicKey(),
		})
	}
	submitConfigBlock(ordererEnv.AllRealOrdererEndpoints())
	c.ValidateExpectedResultsInCommittedBlock(t, &runner.ExpectedStatusInBlock{
		Statuses: []applicationpb.Status{applicationpb.Status_COMMITTED},
	})

	// We send the old version and it fails.
	c.SendTransactionsToOrderer(
		t,
		[]*servicepb.LoadGenTx{lgMetaTx},
		[]applicationpb.Status{applicationpb.Status_ABORTED_SIGNATURE_INVALID},
	)

	// We send with the updated key and it works.
	c.MakeAndSendTransactionsToOrderer(
		t,
		[][]*applicationpb.TxNamespace{metaTx.Namespaces},
		[]applicationpb.Status{applicationpb.Status_COMMITTED},
	)

	t.Log("Sanity check")
	sendTXs()

	t.Log("Update the sidecar to use a holder orderer group")
	submitConfigBlock(ordererEnv.AllHolderEndpoints())
	c.ValidateExpectedResultsInCommittedBlock(t, &runner.ExpectedStatusInBlock{
		Statuses: []applicationpb.Status{applicationpb.Status_COMMITTED},
	})

	holdingBlock := c.LastReceivedBlockNumber + 2
	t.Logf("Holding block #%d", holdingBlock)
	ordererEnv.Holder.HoldFromBlock.Store(holdingBlock)

	t.Log("Restart sidecar to check that it restarts using the holding orderer")
	c.Sidecar.Restart(t)

	t.Log("Sanity check")
	sendTXs()

	t.Log("Submit new config block, and ensure it was not received")
	// We submit the config that returns to the non-holding orderer.
	// But it should not be processed as the sidecar should have switched to the holding
	// orderer.
	submitConfigBlock(ordererEnv.AllRealOrdererEndpoints())
	select {
	case <-c.CommittedBlock:
		t.Fatal("the sidecar cannot receive blocks since its orderer holds them")
	case <-time.After(30 * time.Second):
		t.Log("Fantastic")
	}

	t.Log("We expect the block to be held")
	nextBlock, err := c.CoordinatorClient.GetNextBlockNumberToCommit(t.Context(), nil)
	require.NoError(t, err)
	require.NotNil(t, nextBlock)
	require.Equal(t, holdingBlock, nextBlock.Number)

	t.Log("We advance the holder by one to allow the config block to pass through, but not other blocks")
	ordererEnv.Holder.HoldFromBlock.Add(1)
	c.ValidateExpectedResultsInCommittedBlock(t, &runner.ExpectedStatusInBlock{
		Statuses: []applicationpb.Status{applicationpb.Status_COMMITTED},
	})

	t.Log("The sidecar should use the non-holding orderer, so the holding should not affect the processing")
	sendTXs()
}<|MERGE_RESOLUTION|>--- conflicted
+++ resolved
@@ -86,11 +86,7 @@
 	lgMetaTx := c.TxBuilder.MakeTx(metaTx)
 
 	c.AddOrUpdateNamespaces(t, committerpb.MetaNamespaceID)
-<<<<<<< HEAD
-	metaPolicy := c.TxBuilder.TxSigner.HashSigners[committerpb.MetaNamespaceID].GetVerificationPolicy()
-=======
 	metaPolicy := c.TxBuilder.TxSigner.Policy(committerpb.MetaNamespaceID).VerificationPolicy()
->>>>>>> 23166152
 	submitConfigBlock := func(endpoints []*commontypes.OrdererEndpoint) {
 		ordererEnv.SubmitConfigBlock(t, &workload.ConfigBlock{
 			ChannelID:                    c.SystemConfig.Policy.ChannelID,
