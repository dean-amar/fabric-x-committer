package vc

import (
	"context"
	"fmt"
	"math/rand"
	"testing"
	"time"

	"github.com/stretchr/testify/assert"
	"github.com/stretchr/testify/require"
	"google.golang.org/grpc"

	"github.ibm.com/decentralized-trust-research/scalable-committer/api/protoblocktx"
	"github.ibm.com/decentralized-trust-research/scalable-committer/api/protovcservice"
	"github.ibm.com/decentralized-trust-research/scalable-committer/api/types"
	"github.ibm.com/decentralized-trust-research/scalable-committer/service/vc/dbtest"
	"github.ibm.com/decentralized-trust-research/scalable-committer/utils/connection"
	"github.ibm.com/decentralized-trust-research/scalable-committer/utils/monitoring"
	"github.ibm.com/decentralized-trust-research/scalable-committer/utils/test"
)

const (
	queryKeyValueVersionSQLTmpt = "SELECT key, value, version FROM %s WHERE key = ANY($1)"
)

type (
	// ValidatorAndCommitterServiceTestEnv denotes the test environment for vcservice.
	ValidatorAndCommitterServiceTestEnv struct {
		VCServices []*ValidatorCommitterService
		DBEnv      *DatabaseTestEnv
		Configs    []*Config
		Endpoints  []*connection.Endpoint
	}

	// ValueVersion contains a list of values and their matching versions.
	ValueVersion struct {
		Value   []byte
		Version []byte
	}
)

// NewValidatorAndCommitServiceTestEnv creates a new test environment with a vcservice and a database.
func NewValidatorAndCommitServiceTestEnv(
	t *testing.T,
	numServices int,
	db ...*DatabaseTestEnv,
) *ValidatorAndCommitterServiceTestEnv {
	t.Helper()
	require.LessOrEqual(t, len(db), 1)

	var dbEnv *DatabaseTestEnv
	switch len(db) {
	case 0:
		dbEnv = NewDatabaseTestEnv(t)
	case 1:
		dbEnv = db[0]
	default:
		t.Fatalf("At most one db env can be passed as n argument but received %d envs", len(db))
	}

	initCtx, initCancel := context.WithTimeout(t.Context(), 2*time.Minute)
	t.Cleanup(initCancel)
	vcservices := make([]*ValidatorCommitterService, numServices)
	configs := make([]*Config, numServices)

	endpoints := make([]*connection.Endpoint, numServices)
	for i := range vcservices {
		config := &Config{
			Server:   connection.NewLocalHostServer(),
			Database: dbEnv.DBConf,
			ResourceLimits: &ResourceLimitsConfig{
				MaxWorkersForPreparer:             2,
				MaxWorkersForValidator:            2,
				MaxWorkersForCommitter:            2,
				MinTransactionBatchSize:           1,
				TimeoutForMinTransactionBatchSize: 20 * time.Second, // to avoid flakyness in TestWaitingTxsCount,
				// we are setting the timeout value to 20 seconds
			},
			Monitoring: monitoring.Config{
				Server: connection.NewLocalHostServer(),
			},
		}
		vcs, err := NewValidatorCommitterService(initCtx, config)
		require.NoError(t, err)
		t.Cleanup(vcs.Close)
		test.RunServiceAndGrpcForTest(t.Context(), t, vcs, config.Server, func(server *grpc.Server) {
			protovcservice.RegisterValidationAndCommitServiceServer(server, vcs)
		})
		vcservices[i] = vcs
		configs[i] = config
		endpoints[i] = &config.Server.Endpoint
	}

	return &ValidatorAndCommitterServiceTestEnv{
		VCServices: vcservices,
		DBEnv:      dbEnv,
		Configs:    configs,
		Endpoints:  endpoints,
	}
}

// GetDBEnv returns the database test environment.
func (vcEnv *ValidatorAndCommitterServiceTestEnv) GetDBEnv() *DatabaseTestEnv {
	if vcEnv == nil {
		return nil
	}
	return vcEnv.DBEnv
}

// SetupSystemTablesAndNamespaces creates the required system tables and namespaces.
func (vcEnv *ValidatorAndCommitterServiceTestEnv) SetupSystemTablesAndNamespaces(ctx context.Context, t *testing.T) {
	t.Helper()
	require.NoError(t, vcEnv.DBEnv.DB.setupSystemTablesAndNamespaces(ctx))
}

// DatabaseTestEnv represents a database test environment.
type DatabaseTestEnv struct {
	DB     *database
	DBConf *DatabaseConfig
}

// NewDatabaseTestEnv creates a new default database test environment.
func NewDatabaseTestEnv(t *testing.T) *DatabaseTestEnv {
	t.Helper()
	// default parameters set.
	return newDatabaseTestEnv(t, dbtest.PrepareTestEnv(t), false)
}

// NewDatabaseTestEnvWithCluster creates a new db cluster test environment.
func NewDatabaseTestEnvWithCluster(t *testing.T, dbConnections *dbtest.Connection) *DatabaseTestEnv {
	t.Helper()
	require.NotNil(t, dbConnections)
	return newDatabaseTestEnv(t, dbtest.PrepareTestEnvWithConnection(t, dbConnections), true)
}

func newDatabaseTestEnv(t *testing.T, cs *dbtest.Connection, loadBalance bool) *DatabaseTestEnv {
	t.Helper()
	config := &DatabaseConfig{
		Endpoints:      cs.Endpoints,
		Username:       cs.User,
		Password:       cs.Password,
		Database:       cs.Database,
		MaxConnections: 10,
		MinConnections: 1,
		LoadBalance:    loadBalance,
		Retry: &connection.RetryProfile{
			MaxElapsedTime:  5 * time.Minute,
			InitialInterval: time.Duration(rand.Intn(900)+100) * time.Millisecond,
		},
	}

	m := newVCServiceMetrics()
	sCtx, sCancel := context.WithTimeout(t.Context(), 2*time.Minute)
	t.Cleanup(sCancel)
	dbObject, err := newDatabase(sCtx, config, m)
	require.NoError(t, err, "%+v", err)
	t.Cleanup(dbObject.close)

	return &DatabaseTestEnv{
		DB:     dbObject,
		DBConf: config,
	}
}

// CountStatus returns the number of transactions with a given tx status.
func (env *DatabaseTestEnv) CountStatus(t *testing.T, status protoblocktx.Status) int {
	t.Helper()
	return env.getRowCount(t, fmt.Sprintf("SELECT count(*) FROM tx_status WHERE status = %d", status))
}

// CountAlternateStatus returns the number of transactions not with a given tx status.
func (env *DatabaseTestEnv) CountAlternateStatus(t *testing.T, status protoblocktx.Status) int {
	t.Helper()
	return env.getRowCount(t, fmt.Sprintf("SELECT count(*) FROM tx_status WHERE status != %d", status))
}

// queryRow execute a single-row query and return the result.
func (env *DatabaseTestEnv) getRowCount(t *testing.T, query string) int {
	t.Helper()
	var count int
	require.NoError(t,
		env.DB.retry.Execute(t.Context(),
			"get_row_count",
			env.DB.metrics.retryOperationStatusCounter, func() error {
				row := env.DB.pool.QueryRow(t.Context(), query)
				return row.Scan(&count)
			}))

	return count
}

// StatusExistsForNonDuplicateTxID ensures that the given statuses and height
// exist for the corresponding txIDs in the tx_status table, excluding any
// duplicate txID statuses.
func (env *DatabaseTestEnv) StatusExistsForNonDuplicateTxID(
	t *testing.T,
	expectedStatuses map[string]*protoblocktx.StatusWithHeight,
) {
	t.Helper()
	var nonDupTxIDs [][]byte
	for id, s := range expectedStatuses {
		if s.Code != protoblocktx.Status_ABORTED_DUPLICATE_TXID {
			nonDupTxIDs = append(nonDupTxIDs, []byte(id))
		}
	}

	ctx, cancel := context.WithTimeout(t.Context(), 2*time.Minute)
	defer cancel()
	actualRows, err := env.DB.readStatusWithHeight(ctx, nonDupTxIDs)
	require.NoError(t, err)

	require.Len(t, actualRows, len(nonDupTxIDs))
	for _, tID := range nonDupTxIDs {
		require.Equal(t, expectedStatuses[string(tID)], actualRows[string(tID)])
	}
}

// StatusExistsWithDifferentHeightForDuplicateTxID ensures that the given
// statuses and height do not exist for corresponding txIDs in the tx_status
// table for duplicate txID statuses.
func (env *DatabaseTestEnv) StatusExistsWithDifferentHeightForDuplicateTxID(
	t *testing.T,
	expectedStatuses map[string]*protoblocktx.StatusWithHeight,
) {
	t.Helper()
	var dupTxIDs [][]byte
	for id, s := range expectedStatuses {
		if s.Code == protoblocktx.Status_ABORTED_DUPLICATE_TXID {
			dupTxIDs = append(dupTxIDs, []byte(id))
		}
	}

	ctx, cancel := context.WithTimeout(t.Context(), 2*time.Minute)
	defer cancel()
	actualRows, err := env.DB.readStatusWithHeight(ctx, dupTxIDs)
	require.NoError(t, err)

	require.Len(t, actualRows, len(dupTxIDs))
	for _, tID := range dupTxIDs {
		// For the duplicate txID, neither the status nor the height would match the entry in the
		// transaction status table.
		txID := string(tID) //nolint:staticcheck // false positive.
		require.NotEqual(t, expectedStatuses[txID].Code, actualRows[txID].Code)
		expHeight := types.NewHeight(expectedStatuses[txID].BlockNumber, expectedStatuses[txID].TxNumber)
		actualHeight := types.NewHeight(actualRows[txID].BlockNumber, actualRows[txID].TxNumber)
		require.NotEqual(t, expHeight, actualHeight)
	}
}

func (env *DatabaseTestEnv) populateData( //nolint:revive
	t *testing.T,
	createNsIDs []string,
	nsToWrites namespaceToWrites,
	batchStatus *protoblocktx.TransactionsStatus,
	txIDToHeight transactionIDToHeight,
) {
	t.Helper()
	newNsIDsWrites := namespaceToWrites{}
	for _, nsID := range createNsIDs {
		nsWrites := newNsIDsWrites.getOrCreate(types.MetaNamespaceID)
		nsWrites.append([]byte(nsID), nil, types.VersionNumber(0).Bytes())
	}

	require.NoError(t, env.DB.retry.Execute(t.Context(), func() error {
		conflicts, duplicate, err := env.DB.commit(t.Context(), &statesToBeCommitted{
			newWrites: newNsIDsWrites, batchStatus: batchStatus, txIDToHeight: txIDToHeight,
		})
		require.Empty(t, conflicts)
		require.Empty(t, duplicate)
		logger.WarnStackTrace(err)
		return err
	}))

	for nsID, writes := range nsToWrites {
		require.NoError(t, env.DB.retry.ExecuteSQL(t.Context(), env.DB.pool, fmt.Sprintf(`
			INSERT INTO %s (key, value, version)
			SELECT _key, _value, _version
			FROM UNNEST($1::bytea[], $2::bytea[], $3::bytea[]) AS t(_key, _value, _version);`,
			TableName(nsID)),
			writes.keys, writes.values, writes.versions,
		))
	}
}

<<<<<<< HEAD
func (env *DatabaseTestEnv) populateDataWithCleanup( //nolint:revive
	t *testing.T,
	nsIDs []string,
	writes namespaceToWrites,
	batchStatus *protoblocktx.TransactionsStatus,
	txIDToHeight transactionIDToHeight,
) {
	require.NoError(t,
		initDatabaseTables(t.Context(), &operation{
			pool:         env.DB.pool,
			config:       env.DBConf,
			retryMetrics: env.DB.metrics.retryOperationStatusCounter,
		}, nsIDs),
	)

	_, _, err := env.DB.commit(t.Context(), &statesToBeCommitted{batchStatus: batchStatus, txIDToHeight: txIDToHeight})
	require.NoError(t, err)
	env.commitState(t, writes)

	t.Cleanup(func() {
		require.NoError(t, clearDatabaseTables(context.Background(), env.DB.pool, nsIDs))
	})
}

=======
>>>>>>> 04d5c0c5
// FetchKeys fetches a list of keys.
func (env *DatabaseTestEnv) FetchKeys(t *testing.T, nsID string, keys [][]byte) map[string]*ValueVersion {
	t.Helper()
	query := fmt.Sprintf(queryKeyValueVersionSQLTmpt, TableName(nsID))

	kvPairs, err := env.DB.pool.Query(t.Context(), query, keys)
	require.NoError(t, err)
	defer kvPairs.Close()

	actualRows := map[string]*ValueVersion{}

	for kvPairs.Next() {
		var key []byte
		vv := &ValueVersion{}

		require.NoError(t, kvPairs.Scan(&key, &vv.Value, &vv.Version))
		actualRows[string(key)] = vv
	}

	require.NoError(t, kvPairs.Err())

	return actualRows
}

func (env *DatabaseTestEnv) tableExists(t *testing.T, nsID string) {
	t.Helper()
	query := fmt.Sprintf(
		"SELECT table_name FROM information_schema.tables WHERE table_name = '%s'", TableName(nsID),
	)
	names, err := env.DB.pool.Query(t.Context(), query)
	require.NoError(t, err)
	defer names.Close()
	require.True(t, names.Next())
}

func (env *DatabaseTestEnv) rowExists(t *testing.T, nsID string, expectedRows namespaceWrites) {
	t.Helper()
	actualRows := env.FetchKeys(t, nsID, expectedRows.keys)

	assert.Len(t, actualRows, len(expectedRows.keys))
	for i, key := range expectedRows.keys {
		if assert.NotNil(t, actualRows[string(key)], "key: %s", string(key)) {
			assert.Equal(t, expectedRows.values[i], actualRows[string(key)].Value, "key: %s", string(key))
			assert.Equal(t, expectedRows.versions[i], actualRows[string(key)].Version, "key: %s", string(key))
		}
	}
}

func (env *DatabaseTestEnv) rowNotExists(t *testing.T, nsID string, keys [][]byte) {
	t.Helper()
	actualRows := env.FetchKeys(t, nsID, keys)
	assert.Empty(t, actualRows)
	for key, valVer := range actualRows {
		assert.Failf(t, "Key should not exist", "key [%s] value: [%s] version [%d]",
			key, string(valVer.Value), types.VersionNumberFromBytes(valVer.Version))
	}
}<|MERGE_RESOLUTION|>--- conflicted
+++ resolved
@@ -22,6 +22,10 @@
 
 const (
 	queryKeyValueVersionSQLTmpt = "SELECT key, value, version FROM %s WHERE key = ANY($1)"
+	insertTemplate              = `
+			INSERT INTO %s (key, value, version)
+			SELECT _key, _value, _version
+			FROM UNNEST($1::bytea[], $2::bytea[], $3::bytea[]) AS t(_key, _value, _version);`
 )
 
 type (
@@ -182,7 +186,7 @@
 	require.NoError(t,
 		env.DB.retry.Execute(t.Context(),
 			"get_row_count",
-			env.DB.metrics.retryOperationStatusCounter, func() error {
+			env.DB.metrics.failedRetriesCounter, func() error {
 				row := env.DB.pool.QueryRow(t.Context(), query)
 				return row.Scan(&count)
 			}))
@@ -262,54 +266,30 @@
 		nsWrites.append([]byte(nsID), nil, types.VersionNumber(0).Bytes())
 	}
 
-	require.NoError(t, env.DB.retry.Execute(t.Context(), func() error {
-		conflicts, duplicate, err := env.DB.commit(t.Context(), &statesToBeCommitted{
-			newWrites: newNsIDsWrites, batchStatus: batchStatus, txIDToHeight: txIDToHeight,
-		})
-		require.Empty(t, conflicts)
-		require.Empty(t, duplicate)
-		logger.WarnStackTrace(err)
-		return err
-	}))
+	require.NoError(t, env.DB.retry.Execute(t.Context(),
+		"commit_states",
+		env.DB.metrics.failedRetriesCounter, func() error {
+			conflicts, duplicate, err := env.DB.commit(t.Context(), &statesToBeCommitted{
+				newWrites: newNsIDsWrites, batchStatus: batchStatus, txIDToHeight: txIDToHeight,
+			})
+			require.Empty(t, conflicts)
+			require.Empty(t, duplicate)
+			logger.WarnStackTrace(err)
+			return err
+		}))
 
 	for nsID, writes := range nsToWrites {
-		require.NoError(t, env.DB.retry.ExecuteSQL(t.Context(), env.DB.pool, fmt.Sprintf(`
-			INSERT INTO %s (key, value, version)
-			SELECT _key, _value, _version
-			FROM UNNEST($1::bytea[], $2::bytea[], $3::bytea[]) AS t(_key, _value, _version);`,
-			TableName(nsID)),
+		require.NoError(t, env.DB.retry.ExecuteSQL(t.Context(), &connection.SqlExecutionBundle{
+			OperationName: fmt.Sprintf("write_to_ns_%v", nsID),
+			SqlStmt:       fmt.Sprintf(insertTemplate, TableName(nsID)),
+			Pool:          env.DB.pool,
+			RetryMetrics:  env.DB.metrics.failedRetriesCounter,
+		},
 			writes.keys, writes.values, writes.versions,
 		))
 	}
 }
 
-<<<<<<< HEAD
-func (env *DatabaseTestEnv) populateDataWithCleanup( //nolint:revive
-	t *testing.T,
-	nsIDs []string,
-	writes namespaceToWrites,
-	batchStatus *protoblocktx.TransactionsStatus,
-	txIDToHeight transactionIDToHeight,
-) {
-	require.NoError(t,
-		initDatabaseTables(t.Context(), &operation{
-			pool:         env.DB.pool,
-			config:       env.DBConf,
-			retryMetrics: env.DB.metrics.retryOperationStatusCounter,
-		}, nsIDs),
-	)
-
-	_, _, err := env.DB.commit(t.Context(), &statesToBeCommitted{batchStatus: batchStatus, txIDToHeight: txIDToHeight})
-	require.NoError(t, err)
-	env.commitState(t, writes)
-
-	t.Cleanup(func() {
-		require.NoError(t, clearDatabaseTables(context.Background(), env.DB.pool, nsIDs))
-	})
-}
-
-=======
->>>>>>> 04d5c0c5
 // FetchKeys fetches a list of keys.
 func (env *DatabaseTestEnv) FetchKeys(t *testing.T, nsID string, keys [][]byte) map[string]*ValueVersion {
 	t.Helper()
