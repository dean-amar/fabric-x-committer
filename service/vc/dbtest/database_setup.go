--- conflicted
+++ resolved
@@ -95,13 +95,7 @@
 		//nolint:usetesting // t.Context is finishing right after the test resulting in context.Deadline error.
 		cleanUpCtx, cleanUpCancel := context.WithTimeout(context.Background(), 10*time.Minute)
 		defer cleanUpCancel()
-<<<<<<< HEAD
-		assert.NoError(t, DefaultRetry.Execute(cleanUpCtx, "drop_database", nil, func() error {
-			return conn.DropDB(cleanUpCtx, dbName)
-		}))
-=======
 		logger.WarnStackTrace(conn.execute(cleanUpCtx, fmt.Sprintf(dropDBSQLTempl, dbName)))
->>>>>>> 04d5c0c5
 	})
 	// We copy the connection and add the database name
 	connSettings := *conn
