--- conflicted
+++ resolved
@@ -229,19 +229,13 @@
 
 func commit(t *testing.T, dbEnv *DatabaseTestEnv, states *statesToBeCommitted) {
 	t.Helper()
-<<<<<<< HEAD
 	require.NoError(t, dbEnv.DBConf.Retry.Execute(
 		t.Context(),
 		"test_commit",
-		dbEnv.DB.metrics.retryOperationStatusCounter, func() error {
+		dbEnv.DB.metrics.failedRetriesCounter, func() error {
 			_, _, err := dbEnv.DB.commit(t.Context(), states)
 			return err
 		}))
-=======
-	require.NoError(t, dbEnv.DBConf.Retry.Execute(t.Context(), func() error {
-		_, _, err := dbEnv.DB.commit(t.Context(), states)
-		return err
-	}))
 }
 
 func toComparableReads(r *reads) []comparableRead {
@@ -257,5 +251,4 @@
 		}
 	}
 	return compReads
->>>>>>> 04d5c0c5
 }