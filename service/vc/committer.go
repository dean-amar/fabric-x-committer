--- conflicted
+++ resolved
@@ -135,21 +135,13 @@
 			duplicates []TxID
 			err        error
 		)
-<<<<<<< HEAD
 		if retryErr := c.db.retry.Execute(ctx,
-			"transactions_commit",
-			c.metrics.retryOperationStatusCounter, func() error {
-				mismatch, duplicated, err = c.db.commit(ctx, info)
+			"commit_transactions",
+			c.metrics.failedRetriesCounter, func() error {
+				conflicts, duplicates, err = c.db.commit(ctx, info)
 				return err
 			}); retryErr != nil {
-			return nil, fmt.Errorf("failed to commit transactions: %w", err) //nolint:wrapcheck
-=======
-		if retryErr := c.db.retry.Execute(ctx, func() error {
-			conflicts, duplicates, err = c.db.commit(ctx, info)
-			return err
-		}); retryErr != nil {
 			return nil, err
->>>>>>> 04d5c0c5
 		}
 
 		if conflicts.empty() && len(duplicates) == 0 {
