--- conflicted
+++ resolved
@@ -73,7 +73,7 @@
 
 // newDatabase creates a new database.
 func newDatabase(ctx context.Context, config *DatabaseConfig, metrics *perfMetrics) (*database, error) {
-	pool, err := NewDatabasePool(ctx, config, metrics.retryOperationStatusCounter)
+	pool, err := NewDatabasePool(ctx, config, metrics.failedRetriesCounter)
 	if err != nil {
 		return nil, err
 	}
@@ -86,17 +86,6 @@
 		}
 	}()
 
-<<<<<<< HEAD
-	if err = initDatabaseTables(ctx, &operation{
-		pool:         pool,
-		config:       config,
-		retryMetrics: metrics.retryOperationStatusCounter,
-	}, nil); err != nil {
-		return nil, err
-	}
-
-=======
->>>>>>> 04d5c0c5
 	return &database{
 		pool:    pool,
 		metrics: metrics,
@@ -167,21 +156,13 @@
 func (db *database) getBlockInfoMetadata(ctx context.Context, key string) (*protoblocktx.BlockInfo, error) {
 	var r pgx.Row
 	var value []byte
-<<<<<<< HEAD
 	if retryErr := db.retry.Execute(ctx,
 		"get_block_info_metadata",
-		db.metrics.retryOperationStatusCounter, func() error {
-			r = db.pool.QueryRow(ctx, getMetadataPrepStmt, []byte(key))
-			return r.Scan(&value)
+		db.metrics.failedRetriesCounter, func() error {
+			r = db.pool.QueryRow(ctx, getMetadataPrepSQLStmt, []byte(key))
+			return errors.Wrapf(r.Scan(&value), "failed to get key [%s] using query [%s]", key, getMetadataPrepSQLStmt)
 		}); retryErr != nil {
-		return nil, errors.Wrap(retryErr, "failed to query key "+key+" from metadata table")
-=======
-	if retryErr := db.retry.Execute(ctx, func() error {
-		r = db.pool.QueryRow(ctx, getMetadataPrepSQLStmt, []byte(key))
-		return errors.Wrapf(r.Scan(&value), "failed to get key [%s] using query [%s]", key, getMetadataPrepSQLStmt)
-	}); retryErr != nil {
 		return nil, retryErr
->>>>>>> 04d5c0c5
 	}
 	if len(value) == 0 {
 		return nil, ErrMetadataEmpty
@@ -204,16 +185,12 @@
 	//       and standard comparison operators.
 	v := make([]byte, 8)
 	binary.BigEndian.PutUint64(v, bInfo.Number)
-<<<<<<< HEAD
-	return db.retry.Execute(ctx,
-		"set_last_committed_block_number",
-		db.metrics.retryOperationStatusCounter, func() error {
-			_, err := db.pool.Exec(ctx, setMetadataPrepStmt, []byte(lastCommittedBlockNumberKey), v)
-			return errors.Wrapf(err, "failed to set the last committed block number")
-		})
-=======
-	return db.retry.ExecuteSQL(ctx, db.pool, setMetadataPrepSQLStmt, []byte(lastCommittedBlockNumberKey), v)
->>>>>>> 04d5c0c5
+	return db.retry.ExecuteSQL(ctx, &connection.SqlExecutionBundle{
+		OperationName: "setLastCommittedBlockNumber",
+		SqlStmt:       setMetadataPrepSQLStmt,
+		Pool:          db.pool,
+		RetryMetrics:  db.metrics.failedRetriesCounter,
+	}, []byte(lastCommittedBlockNumberKey), v)
 }
 
 // commit commits the writes to the database.
@@ -495,13 +472,8 @@
 	txIDs [][]byte,
 ) (map[string]*protoblocktx.StatusWithHeight, error) {
 	var rows map[string]*protoblocktx.StatusWithHeight
-<<<<<<< HEAD
-	retryErr := db.retry.Execute(ctx, "read_status_with_height", db.metrics.retryOperationStatusCounter, func() error {
-		r, err := db.pool.Query(ctx, queryTxIDsStatus, txIDs)
-=======
-	retryErr := db.retry.Execute(ctx, func() error {
+	retryErr := db.retry.Execute(ctx, "read_status_with_height", db.metrics.failedRetriesCounter, func() error {
 		r, err := db.pool.Query(ctx, queryTxIDsStatusPrepSQLStmt, txIDs)
->>>>>>> 04d5c0c5
 		if err != nil {
 			return errors.Wrap(err, "failed to query txIDs from the table [tx_status]")
 		}
@@ -571,7 +543,7 @@
 		values [][]byte
 		keys   [][]byte
 	)
-	retryErr := db.retry.Execute(ctx, "query_and_read_rows", db.metrics.retryOperationStatusCounter, func() error {
+	retryErr := db.retry.Execute(ctx, "query_and_read_rows", db.metrics.failedRetriesCounter, func() error {
 		rows, err := db.pool.Query(ctx, query, args...)
 		if err != nil {
 			return errors.Wrapf(err, "failed to query rows: query [%s]", query)
