--- conflicted
+++ resolved
@@ -496,26 +496,10 @@
 	return configTX, nil
 }
 
-<<<<<<< HEAD
-func (db *database) retryQueryAndReadRows(
-	ctx context.Context, query string, args ...any,
-) (rows [][]byte,
-	metadata [][]byte,
-	err error,
-) {
-	var (
-		values [][]byte
-		keys   [][]byte
-	)
-	retryErr := db.retry.Execute(ctx, "query_and_read_rows", db.metrics.failedRetriesCounter, func() error {
-		rows, err := db.pool.Query(ctx, query, args...)
-		if err != nil {
-			return errors.Wrapf(err, "failed to query rows: query [%s]", query)
-=======
 func retryQueryAndReadArrayResult[T any](
 	ctx context.Context, db *database, query string, args ...any,
 ) (items []T, retryErr error) {
-	retryErr = db.retry.Execute(ctx, func() error {
+	retryErr = db.retry.Execute(ctx, "query_and_read_row", db.metrics.failedRetriesCounter, func() error {
 		row := db.pool.QueryRow(ctx, query, args...)
 		var readErr error
 		items, readErr = readArrayResult[T](row)
@@ -530,11 +514,10 @@
 func retryQueryAndReadTwoItems[T1, T2 any](
 	ctx context.Context, db *database, query string, args ...any,
 ) (items1 []T1, items2 []T2, err error) {
-	retryErr := db.retry.Execute(ctx, func() error {
+	retryErr := db.retry.Execute(ctx, "query_and_read_rows", db.metrics.failedRetriesCounter, func() error {
 		rows, queryErr := db.pool.Query(ctx, query, args...)
 		if queryErr != nil {
 			return errors.Wrapf(queryErr, "failed to query rows: query [%s]", query)
->>>>>>> 44f2a1af
 		}
 		defer rows.Close()
 		var readErr error
