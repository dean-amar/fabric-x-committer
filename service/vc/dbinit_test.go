package vc

import (
	"context"
	"testing"
	"time"

	"github.com/stretchr/testify/require"

	"github.ibm.com/decentralized-trust-research/scalable-committer/api/types"
	"github.ibm.com/decentralized-trust-research/scalable-committer/utils/connection"
)

func TestDBInit(t *testing.T) {
	t.Parallel()
	env := NewDatabaseTestEnv(t)

<<<<<<< HEAD
	ns := []string{"0", "1", "2", "3"}
	require.NoError(t, initDatabaseTables(t.Context(), &operation{
		pool:         env.DB.pool,
		config:       env.DBConf,
		retryMetrics: nil,
	}, ns))

	_, err := env.DB.pool.Exec(t.Context(), `insert into ns_0 values (UNNEST($1::bytea[]));`, [][]byte{
=======
	require.NoError(t, env.DB.setupSystemTablesAndNamespaces(t.Context()))
	tableName := nsTableNamePrefix + systemNamespaces[0]
	_, err := env.DB.pool.Exec(t.Context(), "insert into "+tableName+" values (UNNEST($1::bytea[]));", [][]byte{
>>>>>>> 04d5c0c5
		[]byte("tx1"), []byte("tx2"), []byte("tx3"), []byte("tx4"),
	})
	require.NoError(t, err)

	// Validate default values
	r, err := env.DB.pool.Query(t.Context(), "select * from "+tableName+";")
	require.NoError(t, err)
	defer r.Close()
	for r.Next() {
		var key, value, version []byte
		require.NoError(t, r.Scan(&key, &value, &version))
		require.Nil(t, value)
		require.Equal(t, types.VersionNumber(0).Bytes(), version)
	}
}

func TestRetry(t *testing.T) {
	t.Parallel()
	ctx, cancel := context.WithTimeout(t.Context(), 2*time.Minute)
	t.Cleanup(cancel)
	pool, err := NewDatabasePool(
		ctx,
		&DatabaseConfig{
			Endpoints: []*connection.Endpoint{
				connection.CreateEndpoint(":1234"),
			},
			Username:       "name",
			Password:       "pwd",
			MaxConnections: 5,
<<<<<<< HEAD
		}, nil)
	require.ErrorContains(t, err, "failed making pool")
=======
			Retry: &connection.RetryProfile{
				MaxElapsedTime: 10 * time.Second,
			},
		})
	require.ErrorContains(t, err, "failed to create a connection pool")
>>>>>>> 04d5c0c5
	require.Nil(t, pool)
}<|MERGE_RESOLUTION|>--- conflicted
+++ resolved
@@ -15,20 +15,9 @@
 	t.Parallel()
 	env := NewDatabaseTestEnv(t)
 
-<<<<<<< HEAD
-	ns := []string{"0", "1", "2", "3"}
-	require.NoError(t, initDatabaseTables(t.Context(), &operation{
-		pool:         env.DB.pool,
-		config:       env.DBConf,
-		retryMetrics: nil,
-	}, ns))
-
-	_, err := env.DB.pool.Exec(t.Context(), `insert into ns_0 values (UNNEST($1::bytea[]));`, [][]byte{
-=======
 	require.NoError(t, env.DB.setupSystemTablesAndNamespaces(t.Context()))
 	tableName := nsTableNamePrefix + systemNamespaces[0]
 	_, err := env.DB.pool.Exec(t.Context(), "insert into "+tableName+" values (UNNEST($1::bytea[]));", [][]byte{
->>>>>>> 04d5c0c5
 		[]byte("tx1"), []byte("tx2"), []byte("tx3"), []byte("tx4"),
 	})
 	require.NoError(t, err)
@@ -58,15 +47,10 @@
 			Username:       "name",
 			Password:       "pwd",
 			MaxConnections: 5,
-<<<<<<< HEAD
-		}, nil)
-	require.ErrorContains(t, err, "failed making pool")
-=======
 			Retry: &connection.RetryProfile{
 				MaxElapsedTime: 10 * time.Second,
 			},
-		})
+		}, nil)
 	require.ErrorContains(t, err, "failed to create a connection pool")
->>>>>>> 04d5c0c5
 	require.Nil(t, pool)
 }