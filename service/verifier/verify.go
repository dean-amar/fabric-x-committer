--- conflicted
+++ resolved
@@ -158,12 +158,8 @@
 		//       still mark the transaction as invalid due to an MVCC conflict on the
 		//       namespace version, which would reflect the correct validation status.
 		if err := nsVerifier.VerifyNs(tx.Ref.TxId, tx.Tx, nsIndex); err != nil {
-<<<<<<< HEAD
-			logger.Debugf("Invalid signature found: '%v', NsId: '%v'", &utils.LazyJSON{O: tx.Ref}, ns.NsId)
-=======
 			logger.Debugf("Invalid signature found: '%v', NsId: '%v': %+v",
 				&utils.LazyJSON{O: tx.Ref}, ns.NsId, err)
->>>>>>> 23166152
 			response.Status = applicationpb.Status_ABORTED_SIGNATURE_INVALID
 			return response
 		}
