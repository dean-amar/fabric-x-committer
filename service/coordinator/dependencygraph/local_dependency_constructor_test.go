--- conflicted
+++ resolved
@@ -105,12 +105,8 @@
 			require.Equal(t, 0, txNode.dependentTxs.Count())
 		}
 
-<<<<<<< HEAD
 		promutil.EventuallyIntMetric(t, 5, env.metrics.ldgTxProcessedTotal, 2*time.Second, 200*time.Millisecond)
-=======
-		test.EventuallyIntMetric(t, 5, env.metrics.ldgTxProcessedTotal, 2*time.Second, 200*time.Millisecond)
-		test.RequireIntMetricValue(t, 0, env.metrics.dependentTransactionsQueueSize)
->>>>>>> 21fbcd59
+		promutil.RequireIntMetricValue(t, 0, env.metrics.dependentTransactionsQueueSize)
 	})
 
 	t.Run("linear dependency i and i+1 transaction", func(t *testing.T) {
@@ -152,7 +148,7 @@
 				require.True(t, exist)
 			}
 		}
-		test.RequireIntMetricValue(t, 3, env.metrics.dependentTransactionsQueueSize)
+		promutil.RequireIntMetricValue(t, 3, env.metrics.dependentTransactionsQueueSize)
 	})
 
 	t.Run("all txs depends on the metaNamespace tx", func(t *testing.T) {
@@ -186,7 +182,7 @@
 				require.Equal(t, TxNodeBatch{txsNode[0]}, txNode.dependsOnTxs)
 			}
 		}
-		test.RequireIntMetricValue(t, 3, env.metrics.dependentTransactionsQueueSize)
+		promutil.RequireIntMetricValue(t, 3, env.metrics.dependentTransactionsQueueSize)
 	})
 
 	t.Run("metaNamespace tx depends on all other txs", func(t *testing.T) {
@@ -221,7 +217,7 @@
 				require.Empty(t, txNode.dependsOnTxs)
 			}
 		}
-		test.RequireIntMetricValue(t, 1, env.metrics.dependentTransactionsQueueSize)
+		promutil.RequireIntMetricValue(t, 1, env.metrics.dependentTransactionsQueueSize)
 	})
 }
 
