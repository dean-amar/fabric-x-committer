/*
Copyright IBM Corp. All Rights Reserved.

SPDX-License-Identifier: Apache-2.0
*/

package coordinator

import (
	"context"
	"fmt"
	"sync"
	"sync/atomic"
	"time"

	"github.com/cockroachdb/errors"
	"golang.org/x/sync/errgroup"

	"github.ibm.com/decentralized-trust-research/scalable-committer/api/protoblocktx"
	"github.ibm.com/decentralized-trust-research/scalable-committer/api/protocoordinatorservice"
	"github.ibm.com/decentralized-trust-research/scalable-committer/service/coordinator/dependencygraph"
	"github.ibm.com/decentralized-trust-research/scalable-committer/utils"
	"github.ibm.com/decentralized-trust-research/scalable-committer/utils/channel"
	"github.ibm.com/decentralized-trust-research/scalable-committer/utils/logging"
	"github.ibm.com/decentralized-trust-research/scalable-committer/utils/monitoring/promutil"
)

var logger = logging.New("coordinator service")

type (
	// Service is responsible for coordinating signature verification, dependency tracking, and
	// validation and commit of each transaction.
	Service struct {
		protocoordinatorservice.UnimplementedCoordinatorServer
		dependencyMgr         *dependencygraph.Manager
		signatureVerifierMgr  *signatureVerifierManager
		validatorCommitterMgr *validatorCommitterManager
		policyMgr             *policyManager
		queues                *channels
		config                *Config
		metrics               *perfMetrics

		// nextExpectedBlockNumberToBeReceived denotes the next block number that the coordinator
		// expects to receive from the sidecar. This value is determined based on the last committed
		// block number in the ledger. The sidecar queries the coordinator for this value before
		// starting to pull blocks from the ordering service.
		nextExpectedBlockNumberToBeReceived atomic.Uint64

		// initializationDone is used to find out whether the coordinator service has
		// been initialized or not.
		initializationDone *channel.Ready

		// streamActive guards against concurrent streams from the client (sidecar)
		// to the coordinator and prevents conflicting operations while a stream is
		// active. Only one active stream is allowed at a time to ensure reliable
		// delivery of transaction status updates. Currently, requests and their
		// corresponding responses are not associated with specific streams, so
		// multiple concurrent streams could lead to unreliable status delivery.
		streamActive sync.RWMutex

		numWaitingTxsForStatus *atomic.Int32

		txBatchIDToDepGraph uint64
	}

	channels struct {
		// sender: coordinator sends received transactions to this channel.
		// receiver: dependency graph manager receives transactions batch from this channel and construct dependency
		//           graph.
		coordinatorToDepGraphTxs chan *dependencygraph.TransactionBatch

		// sender: dependency graph manager sends dependency free transactions nodes to this channel.
		// receiver: signature verifier manager receives dependency free transactions nodes from this channel.
		depGraphToSigVerifierFreeTxs chan dependencygraph.TxNodeBatch

		// sender: signature verifier manager sends valid transactions to this channel.
		// receiver: validator-committer manager receives valid transactions from this channel.
		sigVerifierToVCServiceValidatedTxs chan dependencygraph.TxNodeBatch

		// sender: validator committer manager sends validated transactions nodes to this channel. For each validator
		// 	       committer server, there is a goroutine that sends validated transactions nodes to this channel.
		// receiver: dependency graph manager receives validated transactions nodes from this channel and update
		//           the dependency graph.
		// TODO: As signValidatedTxsNode and vcServiceToDepGraphValidatedTxs can cause confusion, it would be better to
		//       rename vcServiceToDepGraphValidatedTxs to committedOrAbortedTxsNode.
		vcServiceToDepGraphValidatedTxs chan dependencygraph.TxNodeBatch

		// sender: validator committer manager sends transaction status to this channel. For each validator committer
		// 	       server, there is a goroutine that sends transaction status to this channel.
		// receiver: coordinator receives transaction status from this channel and forwards them to the sidecar.
		vcServiceToCoordinatorTxStatus chan *protoblocktx.TransactionsStatus
	}
)

var (
	// ErrActiveStreamWaitingTransactions is returned when NumberOfWaitingTransactionsForStatus is called
	// while a stream is active. This value cannot be reliably determined in this state.
	ErrActiveStreamWaitingTransactions = errors.New("cannot determine number of waiting transactions for " +
		"status while stream is active")

	// ErrActiveStreamBlockNumber is returned when GetNextExpectedBlockNumber is called while a stream is active.
	// The next expected block number cannot be reliably determined in this state.
	ErrActiveStreamBlockNumber = errors.New("cannot determine next expected block number while stream is active")

	// ErrExistingStreamOrConflictingOp indicates that a stream cannot be created because a stream already exists
	// or a conflicting gRPC API call is being made concurrently.
	ErrExistingStreamOrConflictingOp = errors.New("stream already exists or conflicting operation in progress")
)

// NewCoordinatorService creates a new coordinator service.
func NewCoordinatorService(c *Config) *Service {
	// We need to calculate the buffer size for each channel based on the number of goroutines accessing the channel
	// in each manager. For sign verifier manager and validator committer manager, we have a goroutine per server to
	// read from and write to the channel. Hence, we define a buffer size for each manager by multiplying the number
	// of servers with the buffer size per goroutine. For dependency graph manager, we have a goroutine for each
	// local dependency constructors. Hence, we define a buffer size for dependency graph manager by multiplying the
	// number of local dependency constructors with the buffer size per goroutine. We follow this approach to avoid
	// giving too many configurations to the user as it would add complexity to the user experience.
	bufSzPerChanForSignVerifierMgr := c.ChannelBufferSizePerGoroutine * len(c.VerifierConfig.Endpoints)
	bufSzPerChanForValCommitMgr := c.ChannelBufferSizePerGoroutine * len(c.ValidatorCommitterConfig.Endpoints)
	bufSzPerChanForLocalDepMgr := c.ChannelBufferSizePerGoroutine * c.DependencyGraphConfig.NumOfLocalDepConstructors

	queues := &channels{
		coordinatorToDepGraphTxs:           make(chan *dependencygraph.TransactionBatch, bufSzPerChanForLocalDepMgr),
		depGraphToSigVerifierFreeTxs:       make(chan dependencygraph.TxNodeBatch, bufSzPerChanForValCommitMgr),
		sigVerifierToVCServiceValidatedTxs: make(chan dependencygraph.TxNodeBatch, bufSzPerChanForSignVerifierMgr),
		vcServiceToDepGraphValidatedTxs:    make(chan dependencygraph.TxNodeBatch, bufSzPerChanForValCommitMgr),
		vcServiceToCoordinatorTxStatus:     make(chan *protoblocktx.TransactionsStatus, bufSzPerChanForValCommitMgr),
	}

	metrics := newPerformanceMetrics()

	depMgr := dependencygraph.NewManager(
		&dependencygraph.Config{
			IncomingTxs:               queues.coordinatorToDepGraphTxs,
			OutgoingDepFreeTxsNode:    queues.depGraphToSigVerifierFreeTxs,
			IncomingValidatedTxsNode:  queues.vcServiceToDepGraphValidatedTxs,
			NumOfLocalDepConstructors: c.DependencyGraphConfig.NumOfLocalDepConstructors,
			WaitingTxsLimit:           c.DependencyGraphConfig.WaitingTxsLimit,
			PrometheusMetricsProvider: metrics.Provider,
		},
	)

	policyMgr := newPolicyManager()

	svMgr := newSignatureVerifierManager(
		&signVerifierManagerConfig{
			clientConfig:             &c.VerifierConfig,
			incomingTxsForValidation: queues.depGraphToSigVerifierFreeTxs,
			outgoingValidatedTxs:     queues.sigVerifierToVCServiceValidatedTxs,
			metrics:                  metrics,
			policyManager:            policyMgr,
		},
	)

	vcMgr := newValidatorCommitterManager(
		&validatorCommitterManagerConfig{
			clientConfig:                   &c.ValidatorCommitterConfig,
			incomingTxsForValidationCommit: queues.sigVerifierToVCServiceValidatedTxs,
			outgoingValidatedTxsNode:       queues.vcServiceToDepGraphValidatedTxs,
			outgoingTxsStatus:              queues.vcServiceToCoordinatorTxStatus,
			metrics:                        metrics,
			policyMgr:                      policyMgr,
		},
	)

	return &Service{
		UnimplementedCoordinatorServer: protocoordinatorservice.UnimplementedCoordinatorServer{},
		dependencyMgr:                  depMgr,
		signatureVerifierMgr:           svMgr,
		validatorCommitterMgr:          vcMgr,
		policyMgr:                      policyMgr,
		queues:                         queues,
		config:                         c,
		metrics:                        metrics,
		initializationDone:             channel.NewReady(),
		numWaitingTxsForStatus:         &atomic.Int32{},
		txBatchIDToDepGraph:            1,
	}
}

// Run starts each manager in the coordinator service.
func (c *Service) Run(ctx context.Context) error {
	canCtx, cancel := context.WithCancel(ctx)
	defer cancel()
	g, eCtx := errgroup.WithContext(canCtx)

	g.Go(func() error {
		_ = c.metrics.StartPrometheusServer(eCtx, c.config.Monitoring.Server, c.monitorQueues)
		// We don't return error here to avoid stopping the service due to monitoring error.
		// But we use the errgroup to ensure the method returns only when the server exits.
		return nil
	})

	g.Go(func() error {
		logger.Info("Starting dependency graph manager")
		c.dependencyMgr.Run(eCtx)
		return nil
	})

	g.Go(func() error {
		logger.Info("Starting signature verifier manager")
		if err := c.signatureVerifierMgr.run(eCtx); err != nil {
			logger.Errorf("coordinator service stops due to an error returned by signature verifier manager: %v", err)
			return err
		}
		return nil
	})

	g.Go(func() error {
		logger.Info("Starting validator committer manager")
		if err := c.validatorCommitterMgr.run(eCtx); err != nil {
			logger.Errorf("coordinator service stopds due to an error returned by validator committer manager: %v", err)
			return err
		}
		return nil
	})

	if !c.validatorCommitterMgr.ready.WaitForReady(eCtx) {
		return g.Wait()
	}

	// We attempt to recover the policy manager and the last committed block number from the state DB.
<<<<<<< HEAD
	// To prevent crashing due to intermittent connectivity issues to the VC, we retry the recovery.
	// TODO: add retry policy to config.
	r := connection.RetryProfile{}
	if err := r.Execute(ctx, "recover_policy_from_state", nil, func() error {
		return c.validatorCommitterMgr.recoverPolicyManagerFromStateDB(ctx)
	}); err != nil {
		return err
	}
	if err := r.Execute(ctx, "get_last_committed_block_number", nil, func() error {
		lastCommittedBlock, getErr := c.validatorCommitterMgr.getLastCommittedBlockNumber(ctx)
		if grpcerror.HasCode(getErr, codes.NotFound) {
			// no block has been committed.
			c.nextExpectedBlockNumberToBeReceived.Store(0)
			return nil
		}
		if getErr != nil {
			return getErr
		}
		c.nextExpectedBlockNumberToBeReceived.Store(lastCommittedBlock.Number + 1)
		return nil
	}); err != nil {
		return err
=======
	if err := c.validatorCommitterMgr.recoverPolicyManagerFromStateDB(ctx); err != nil {
		return err
	}
	lastCommittedBlock, getErr := c.validatorCommitterMgr.getLastCommittedBlockNumber(ctx)
	if getErr != nil {
		return getErr
	}
	if lastCommittedBlock.Block == nil {
		// no block has been committed.
		c.nextExpectedBlockNumberToBeReceived.Store(0)
	} else {
		c.nextExpectedBlockNumberToBeReceived.Store(lastCommittedBlock.Block.Number + 1)
>>>>>>> 112d53ee
	}

	c.initializationDone.SignalReady()

	return utils.ProcessErr(g.Wait(), "coordinator processing has been stopped due to err")
}

// WaitForReady wait for coordinator to be ready to be exposed as gRPC service.
// If the context ended before the service is ready, returns false.
func (c *Service) WaitForReady(ctx context.Context) bool {
	// NOTE: We set `initializationDone` only if signature verifier manager
	//       and vcservice manager are ready. Hence, we can just wait for
	//       the coordinator initialization.
	return c.initializationDone.WaitForReady(ctx)
}

// GetConfigTransaction get the config transaction from the state DB.
func (c *Service) GetConfigTransaction(
	ctx context.Context, _ *protocoordinatorservice.Empty,
) (*protoblocktx.ConfigTransaction, error) {
	return c.validatorCommitterMgr.getConfigTransaction(ctx)
}

// SetLastCommittedBlockNumber set the last committed block number in the database/ledger through a vcservice.
func (c *Service) SetLastCommittedBlockNumber(
	ctx context.Context,
	lastBlock *protoblocktx.BlockInfo,
) (*protocoordinatorservice.Empty, error) {
	return &protocoordinatorservice.Empty{}, c.validatorCommitterMgr.setLastCommittedBlockNumber(ctx, lastBlock)
}

// GetLastCommittedBlockNumber get the last committed block number in the database/ledger.
func (c *Service) GetLastCommittedBlockNumber(
	ctx context.Context,
	_ *protocoordinatorservice.Empty,
) (*protoblocktx.LastCommittedBlock, error) {
	return c.validatorCommitterMgr.getLastCommittedBlockNumber(ctx)
}

// GetNextExpectedBlockNumber returns the next expected block number to be received by the coordinator.
func (c *Service) GetNextExpectedBlockNumber(
	_ context.Context,
	_ *protocoordinatorservice.Empty,
) (*protoblocktx.BlockInfo, error) {
	if !c.streamActive.TryRLock() {
		return nil, ErrActiveStreamBlockNumber
	}
	defer c.streamActive.RUnlock()

	return &protoblocktx.BlockInfo{
		Number: c.nextExpectedBlockNumberToBeReceived.Load(),
	}, nil
}

// GetTransactionsStatus returns the status of given transactions identifiers.
func (c *Service) GetTransactionsStatus(
	ctx context.Context,
	q *protoblocktx.QueryStatus,
) (*protoblocktx.TransactionsStatus, error) {
	return c.validatorCommitterMgr.getTransactionsStatus(ctx, q)
}

// NumberOfWaitingTransactionsForStatus returns the number of transactions waiting to get the final status.
func (c *Service) NumberOfWaitingTransactionsForStatus(
	_ context.Context,
	_ *protocoordinatorservice.Empty,
) (*protocoordinatorservice.WaitingTransactions, error) {
	if !c.streamActive.TryLock() {
		return nil, ErrActiveStreamWaitingTransactions
	}
	defer c.streamActive.Unlock()

	return &protocoordinatorservice.WaitingTransactions{
		Count: c.numWaitingTxsForStatus.Load() - int32(len(c.queues.vcServiceToCoordinatorTxStatus)), //nolint:gosec
	}, nil
}

// BlockProcessing receives a stream of blocks from the client and processes them.
func (c *Service) BlockProcessing(
	stream protocoordinatorservice.Coordinator_BlockProcessingServer,
) error {
	if !c.streamActive.TryLock() {
		return ErrExistingStreamOrConflictingOp
	}
	defer c.streamActive.Unlock()

	logger.Info("Start validate and commit stream")

	g, eCtx := errgroup.WithContext(stream.Context())

	// NOTE: The below two goroutines are tightly coupled to the lifecycle of the stream.
	//       They terminate when the stream ends. Other goroutines within the coordinator
	//       service can safely continue operating to process existing blocks and enqueue
	//       transaction statuses, even after the stream concludes.

	g.Go(func() error {
		logger.Info("Started a goroutine to receive block and forward it to the dependency graph manager")
		if err := c.receiveAndProcessBlock(eCtx, stream); err != nil {
			logger.Warnf("stream to the coordinator is ending with an error: %v", err)
			return err
		}
		return nil
	})

	g.Go(func() error {
		logger.Info("Started a goroutine to receive transaction status from validator committer manager and" +
			" forward the status to client")
		if err := c.sendTxStatus(eCtx, stream); err != nil {
			logger.Warnf("stream to the coordinator is ending with an error: %v", err)
		}
		return nil
	})

	return utils.ProcessErr(g.Wait(), "stream with the sidecar has ended")
}

func (c *Service) receiveAndProcessBlock(
	ctx context.Context,
	stream protocoordinatorservice.Coordinator_BlockProcessingServer,
) error {
	txsBatchForDependencyGraph := channel.NewWriter(ctx, c.queues.coordinatorToDepGraphTxs)

	for ctx.Err() == nil {
		blk, err := stream.Recv()
		if err != nil {
			return errors.Wrap(err, "failed to receive blocks from the sidecar")
		}

		// NOTE: Block processing is decoupled from the stream's lifecycle.
		// Even if the stream terminates unexpectedly, any received blocks will
		// still be forwarded to downstream components for complete processing.

		swapped := c.nextExpectedBlockNumberToBeReceived.CompareAndSwap(blk.Number, blk.Number+1)
		if !swapped {
			errMsg := fmt.Sprintf(
				"coordinator expects block [%d] but received block [%d]",
				c.nextExpectedBlockNumberToBeReceived.Load(),
				blk.Number,
			)
			logger.Error(errMsg)
			return errors.New(errMsg)
		}
		logger.Debugf("Coordinator received block [%d] with %d TXs", blk.Number, len(blk.Txs))

		promutil.AddToCounter(c.metrics.transactionReceivedTotal, len(blk.Txs))
		c.numWaitingTxsForStatus.Add(int32(len(blk.Txs))) //nolint:gosec

		if len(blk.Txs) == 0 {
			continue
		}

		// TODO: make it configurable.
		chunkSizeForDepGraph := min(c.config.DependencyGraphConfig.WaitingTxsLimit, 500)
		for i := 0; i < len(blk.Txs); i += chunkSizeForDepGraph {
			end := min(i+chunkSizeForDepGraph, len(blk.Txs))
			txsBatchForDependencyGraph.Write(
				&dependencygraph.TransactionBatch{
					ID:          c.txBatchIDToDepGraph,
					BlockNumber: blk.Number,
					Txs:         blk.Txs[i:end],
					TxsNum:      blk.TxsNum[i:end],
				})
			c.txBatchIDToDepGraph++
		}
	}

	return nil
}

func (c *Service) sendTxStatus(
	ctx context.Context,
	stream protocoordinatorservice.Coordinator_BlockProcessingServer,
) error {
	txsStatus := channel.NewReader(ctx, c.queues.vcServiceToCoordinatorTxStatus)
	for {
		txStatus, ctxAlive := txsStatus.Read()
		if !ctxAlive {
			return nil
		}
		c.numWaitingTxsForStatus.Add(-int32(len(txStatus.Status))) //nolint:gosec

		if err := stream.Send(txStatus); err != nil {
			return errors.Wrap(err, "failed to send transaction status batch to the sidecar")
		}

		logger.Debugf("Batch with %d TX statuses forwarded to output stream.", len(txStatus.Status))

		// TODO: introduce metrics to record all sent statuses. Issue #436.
		m := c.metrics
		for _, status := range txStatus.Status {
			switch status.Code {
			case protoblocktx.Status_COMMITTED:
				promutil.AddToCounter(m.transactionCommittedStatusSentTotal, 1)
			case protoblocktx.Status_ABORTED_MVCC_CONFLICT:
				promutil.AddToCounter(m.transactionMVCCConflictStatusSentTotal, 1)
			case protoblocktx.Status_ABORTED_DUPLICATE_TXID:
				promutil.AddToCounter(m.transactionDuplicateTxStatusSentTotal, 1)
			case protoblocktx.Status_ABORTED_SIGNATURE_INVALID:
				promutil.AddToCounter(m.transactionInvalidSignatureStatusSentTotal, 1)
			}
		}
	}
}

func (c *Service) monitorQueues(ctx context.Context) {
	// TODO: make sampling time configurable
	ticker := time.NewTicker(100 * time.Millisecond)
	for {
		select {
		case <-ctx.Done():
			return
		case <-ticker.C:
		}

		m := c.metrics
		q := c.queues
		promutil.SetGauge(m.sigverifierInputTxBatchQueueSize, len(q.depGraphToSigVerifierFreeTxs))
		promutil.SetGauge(m.sigverifierOutputValidatedTxBatchQueueSize, len(q.sigVerifierToVCServiceValidatedTxs))
		promutil.SetGauge(m.vcserviceOutputValidatedTxBatchQueueSize, len(q.vcServiceToDepGraphValidatedTxs))
		promutil.SetGauge(m.vcserviceOutputTxStatusBatchQueueSize, len(q.vcServiceToCoordinatorTxStatus))
	}
}<|MERGE_RESOLUTION|>--- conflicted
+++ resolved
@@ -221,30 +221,6 @@
 	}
 
 	// We attempt to recover the policy manager and the last committed block number from the state DB.
-<<<<<<< HEAD
-	// To prevent crashing due to intermittent connectivity issues to the VC, we retry the recovery.
-	// TODO: add retry policy to config.
-	r := connection.RetryProfile{}
-	if err := r.Execute(ctx, "recover_policy_from_state", nil, func() error {
-		return c.validatorCommitterMgr.recoverPolicyManagerFromStateDB(ctx)
-	}); err != nil {
-		return err
-	}
-	if err := r.Execute(ctx, "get_last_committed_block_number", nil, func() error {
-		lastCommittedBlock, getErr := c.validatorCommitterMgr.getLastCommittedBlockNumber(ctx)
-		if grpcerror.HasCode(getErr, codes.NotFound) {
-			// no block has been committed.
-			c.nextExpectedBlockNumberToBeReceived.Store(0)
-			return nil
-		}
-		if getErr != nil {
-			return getErr
-		}
-		c.nextExpectedBlockNumberToBeReceived.Store(lastCommittedBlock.Number + 1)
-		return nil
-	}); err != nil {
-		return err
-=======
 	if err := c.validatorCommitterMgr.recoverPolicyManagerFromStateDB(ctx); err != nil {
 		return err
 	}
@@ -257,7 +233,6 @@
 		c.nextExpectedBlockNumberToBeReceived.Store(0)
 	} else {
 		c.nextExpectedBlockNumberToBeReceived.Store(lastCommittedBlock.Block.Number + 1)
->>>>>>> 112d53ee
 	}
 
 	c.initializationDone.SignalReady()
