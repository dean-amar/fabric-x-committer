--- conflicted
+++ resolved
@@ -127,25 +127,8 @@
 
 func (e *coordinatorTestEnv) start(ctx context.Context, t *testing.T) {
 	t.Helper()
-<<<<<<< HEAD
 	e.startWithCreds(ctx, t, nil)
 	e.client = createCoordinatorClientWithTLS(t, &e.coordinator.config.Server.Endpoint, nil)
-=======
-	cs := e.coordinator
-	sc := &connection.ServerConfig{
-		Endpoint: connection.Endpoint{
-			Host: "localhost",
-			Port: 0,
-		},
-	}
-	test.RunServiceAndGrpcForTest(ctx, t, cs, sc)
-
-	conn, err := connection.Connect(connection.NewInsecureDialConfig(&sc.Endpoint))
-	require.NoError(t, err)
-
-	client := protocoordinatorservice.NewCoordinatorClient(conn)
-	e.client = client
->>>>>>> 79fe65a4
 
 	sCtx, sCancel := context.WithTimeout(ctx, 5*time.Minute)
 	t.Cleanup(sCancel)
@@ -161,9 +144,7 @@
 	cs := e.coordinator
 	e.coordinator.config.Server = connection.NewLocalHostServerWithCreds(serverCreds)
 
-	test.RunServiceAndGrpcForTest(ctx, t, cs, e.coordinator.config.Server, func(server *grpc.Server) {
-		protocoordinatorservice.RegisterCoordinatorServer(server, cs)
-	})
+	test.RunServiceAndGrpcForTest(ctx, t, cs, e.coordinator.config.Server)
 }
 
 func (e *coordinatorTestEnv) ensureStreamActive(t *testing.T) {
