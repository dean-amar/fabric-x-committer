/*
Copyright IBM Corp. All Rights Reserved.

SPDX-License-Identifier: Apache-2.0
*/

package sidecar

import (
	"context"
	"crypto/rand"
	_ "embed"
	"fmt"
	"path/filepath"
	"strconv"
	"strings"
	"testing"
	"time"

	"github.com/cockroachdb/errors"
	"github.com/google/uuid"
	"github.com/hyperledger/fabric-protos-go-apiv2/common"
	"github.com/hyperledger/fabric-x-common/internaltools/configtxgen"
	"github.com/hyperledger/fabric/common/ledger/blkstorage"
	"github.com/hyperledger/fabric/protoutil"
	"github.com/stretchr/testify/assert"
	"github.com/stretchr/testify/require"
	"google.golang.org/protobuf/proto"
	"google.golang.org/protobuf/types/known/durationpb"

	"github.com/hyperledger/fabric-x-committer/api/protoblocktx"
	"github.com/hyperledger/fabric-x-committer/api/protonotify"
	"github.com/hyperledger/fabric-x-committer/api/types"
	"github.com/hyperledger/fabric-x-committer/loadgen/workload"
	"github.com/hyperledger/fabric-x-committer/mock"
	"github.com/hyperledger/fabric-x-committer/service/sidecar/sidecarclient"
	"github.com/hyperledger/fabric-x-committer/utils/broadcastdeliver"
	"github.com/hyperledger/fabric-x-committer/utils/channel"
	"github.com/hyperledger/fabric-x-committer/utils/connection"
	"github.com/hyperledger/fabric-x-committer/utils/monitoring"
	"github.com/hyperledger/fabric-x-committer/utils/serialization"
	"github.com/hyperledger/fabric-x-committer/utils/test"
)

type sidecarTestEnv struct {
	config            Config
	coordinator       *mock.Coordinator
	coordinatorServer *test.GrpcServers
	ordererEnv        *mock.OrdererTestEnv

	sidecar        *Service
	committedBlock chan *common.Block
	configBlock    *common.Block
	notifyStream   protonotify.Notifier_OpenNotificationStreamClient
}

type sidecarTestConfig struct {
	NumService      int
	NumFakeService  int
	NumHolders      int
	WithConfigBlock bool
}

const (
	blockSize              = 100
	expectedProcessingTime = 30 * time.Second
)

func (c *sidecarTestConfig) String() string {
	var b []string
	if c.NumService > 1 {
		b = append(b, fmt.Sprintf("services:%d", c.NumService))
	}
	if c.NumFakeService > 0 {
		b = append(b, fmt.Sprintf("fake:%d", c.NumFakeService))
	}
	if c.WithConfigBlock {
		b = append(b, "config-block")
	}
	if len(b) > 0 {
		return strings.Join(b, ",")
	}
	return "default"
}

func TestSidecarSecureConnection(t *testing.T) {
	t.Parallel()
	var env *sidecarTestEnv
	for _, TLSMode := range test.ServerModes {
		test.RunSecureConnectionTest(t,
			test.SecureConnectionParameters{
				Service:       "sidecar",
				ServerTLSMode: TLSMode,
				TestCases:     test.BuildTestCases(t, TLSMode),
				ServerStarter: func(t *testing.T, tlsCfg *connection.TLSConfig) connection.Endpoint {
					t.Helper()
					env = newSidecarTestEnvWithTLS(
						t,
						sidecarTestConfig{NumService: 1},
						tlsCfg,
					)
					env.startSidecarService(t.Context(), t)
					return env.config.Server.Endpoint
				},
				ClientStarter: func(t *testing.T, _ *connection.Endpoint, cfg *connection.TLSConfig) test.RequestFunc {
					t.Helper()
					return func(ctx context.Context) error {
						env.startSidecarClient(ctx, t, 0, cfg)
						if _, ok := channel.NewReader(ctx, env.committedBlock).Read(); !ok {
							return errors.New("failed to read committed block")
						}
						return nil
					}
				},
				Parallel: false,
			},
		)
	}
}

func newSidecarTestEnv(t *testing.T, conf sidecarTestConfig) *sidecarTestEnv {
	t.Helper()
	return newSidecarTestEnvWithTLS(t, conf, nil)
}

func newSidecarTestEnvWithTLS(
	t *testing.T,
	conf sidecarTestConfig,
	serverCreds *connection.TLSConfig,
) *sidecarTestEnv {
	t.Helper()
	coordinator, coordinatorServer := mock.StartMockCoordinatorService(t)
	ordererEnv := mock.NewOrdererTestEnv(t, &mock.OrdererTestConfig{
		ChanID: "ch1",
		Config: &mock.OrdererConfig{
			NumService: conf.NumService,
			BlockSize:  blockSize,
			// We want each block to contain exactly <blockSize> transactions.
			// Therefore, we set a higher block timeout so that we have enough time to send all the
			// transactions to the orderer and create a block.
			BlockTimeout:    5 * time.Minute,
			SendConfigBlock: false,
		},
		NumFake:    conf.NumFakeService,
		NumHolders: conf.NumHolders,
	})

	ordererEndpoints := ordererEnv.AllEndpoints()
	configBlock := ordererEnv.SubmitConfigBlock(t, &workload.ConfigBlock{
		OrdererEndpoints: ordererEndpoints,
		ChannelID:        ordererEnv.TestConfig.ChanID,
	})

	var genesisBlockFilePath string
	initOrdererEndpoints := ordererEndpoints
	if conf.WithConfigBlock {
		genesisBlockFilePath = filepath.Join(t.TempDir(), "config.block")
		require.NoError(t, configtxgen.WriteOutputBlock(configBlock, genesisBlockFilePath))
		initOrdererEndpoints = nil
	}
	sidecarConf := &Config{
<<<<<<< HEAD
		Server: connection.NewLocalHostServerWithCreds(serverCreds),
=======
		Server: connection.NewLocalHostServer(),
>>>>>>> fa077659
		Orderer: broadcastdeliver.Config{
			ChannelID: ordererEnv.TestConfig.ChanID,
			Connection: broadcastdeliver.ConnectionConfig{
				Endpoints: initOrdererEndpoints,
				Retry: &connection.RetryProfile{
					LBPolicy: connection.LBPolicyRoundRobin,
				},
			},
		},
		Committer: test.MakeInsecureClientConfig(&coordinatorServer.Configs[0].Endpoint),
		Ledger: LedgerConfig{
			Path: t.TempDir(),
		},
		LastCommittedBlockSetInterval: 100 * time.Millisecond,
		WaitingTxsLimit:               1000,
		Monitoring: monitoring.Config{
			Server: connection.NewLocalHostServer(),
		},
		Bootstrap: Bootstrap{
			GenesisBlockFilePath: genesisBlockFilePath,
		},
	}
	sidecar, err := New(sidecarConf)
	require.NoError(t, err)
	t.Cleanup(sidecar.Close)

	return &sidecarTestEnv{
		sidecar:           sidecar,
		coordinator:       coordinator,
		coordinatorServer: coordinatorServer,
		ordererEnv:        ordererEnv,
		config:            *sidecarConf,
		configBlock:       configBlock,
	}
}

func (env *sidecarTestEnv) start(ctx context.Context, t *testing.T, startBlkNum int64) {
	t.Helper()
	env.startWithSidecarClientCreds(ctx, t, startBlkNum, nil)
}

func (env *sidecarTestEnv) startWithSidecarClientCreds(
	ctx context.Context,
	t *testing.T,
	startBlkNum int64,
	sidecarClientCreds *connection.TLSConfig,
) {
	t.Helper()
	env.startSidecarService(ctx, t)
	env.startSidecarClient(ctx, t, startBlkNum, sidecarClientCreds)
}

func (env *sidecarTestEnv) startSidecarService(ctx context.Context, t *testing.T) {
	t.Helper()
	test.RunServiceAndGrpcForTest(ctx, t, env.sidecar, env.config.Server)
}

func (env *sidecarTestEnv) startSidecarClient(
	ctx context.Context,
	t *testing.T,
	startBlkNum int64,
	sidecarClientCreds *connection.TLSConfig,
) {
	t.Helper()
	env.committedBlock = sidecarclient.StartSidecarClient(ctx, t, &sidecarclient.Config{
		ChannelID: env.config.Orderer.ChannelID,
		Client:    test.MakeTLSClientConfig(sidecarClientCreds, &env.config.Server.Endpoint),
	}, startBlkNum)
	conn, err := connection.Connect(connection.NewInsecureDialConfig(&env.config.Server.Endpoint))
	require.NoError(t, err)
	env.notifyStream, err = protonotify.NewNotifierClient(conn).OpenNotificationStream(ctx)
	require.NoError(t, err)
}

func TestSidecar(t *testing.T) {
	t.Parallel()
	for _, conf := range []sidecarTestConfig{
		{WithConfigBlock: false},
		{WithConfigBlock: true},
		{
			WithConfigBlock: true,
			NumFakeService:  3,
		},
	} {
		conf := conf
		t.Run(conf.String(), func(t *testing.T) {
			t.Parallel()
			env := newSidecarTestEnv(t, conf)
			ctx, cancel := context.WithTimeout(t.Context(), 2*time.Minute)
			t.Cleanup(cancel)
			env.start(ctx, t, 0)
			env.requireBlock(ctx, t, 0)
			env.sendTransactionsAndEnsureCommitted(ctx, t, 1)
		})
	}
}

func TestSidecarConfigUpdate(t *testing.T) {
	t.Parallel()
	env := newSidecarTestEnv(t, sidecarTestConfig{NumService: 3, NumHolders: 3})
	ctx, cancel := context.WithTimeout(t.Context(), 2*time.Minute)
	t.Cleanup(cancel)
	env.start(ctx, t, 0)
	env.requireBlock(ctx, t, 0)

	t.Log("Sanity check")
	expectedBlock := uint64(1)
	env.sendTransactionsAndEnsureCommitted(ctx, t, expectedBlock)
	expectedBlock++

	submitConfigBlock := func(endpoints []*connection.OrdererEndpoint) {
		env.ordererEnv.SubmitConfigBlock(t, &workload.ConfigBlock{
			OrdererEndpoints: endpoints,
		})
	}

	t.Log("Update the sidecar to use a second orderer group")
	env.ordererEnv.Holder.HoldFromBlock.Store(expectedBlock + 2)
	submitConfigBlock(env.ordererEnv.AllHolderEndpoints())
	env.requireBlock(ctx, t, expectedBlock)
	expectedBlock++

	t.Log("Sanity check")
	env.sendTransactionsAndEnsureCommitted(ctx, t, expectedBlock)
	expectedBlock++

	t.Log("Submit new config block, and ensure it was not received")
	// We submit the config that returns to the non-holding orderer.
	// But it should not be processed as the sidecar should have switched to the holding
	// orderer.
	submitConfigBlock(env.ordererEnv.AllRealOrdererEndpoints())
	select {
	case <-ctx.Done():
		t.Fatal("context deadline exceeded")
	case <-env.committedBlock:
		t.Fatal("the sidecar cannot receive blocks since its orderer holds them")
	case <-time.After(expectedProcessingTime):
		t.Log("Fantastic")
	}

	t.Log("We expect the block to be held")
	lastCommittedBlock, err := env.coordinator.GetLastCommittedBlockNumber(ctx, nil)
	require.NoError(t, err)
	require.NotNil(t, lastCommittedBlock.Block)
	require.Equal(t, expectedBlock-1, lastCommittedBlock.Block.Number)

	t.Log("We advance the holder by one to allow the config block to pass through, but not other blocks")
	env.ordererEnv.Holder.HoldFromBlock.Add(1)
	env.requireBlock(ctx, t, expectedBlock)
	expectedBlock++

	t.Log("The sidecar should use the non-holding orderer, so the holding should not affect the processing")
	env.sendTransactionsAndEnsureCommitted(ctx, t, expectedBlock)
}

func TestSidecarConfigRecovery(t *testing.T) {
	t.Parallel()
	env := newSidecarTestEnv(t, sidecarTestConfig{NumService: 3})
	ctx, cancel := context.WithTimeout(t.Context(), 2*time.Minute)
	t.Cleanup(cancel)
	env.start(ctx, t, 0)
	env.requireBlock(ctx, t, 0)

	t.Log("Stop the sidecar service and ledger service")
	cancel()
	require.Eventually(t, func() bool {
		return test.CheckServerStopped(t, env.config.Server.Endpoint.Address())
	}, 4*time.Second, 500*time.Millisecond)
	require.Eventually(t, func() bool {
		return !env.coordinator.IsStreamActive()
	}, 2*time.Second, 250*time.Millisecond)

	// Important: Close the sidecar explicitly to release LevelDB resources
	require.NotNil(t, env.sidecar)
	env.sidecar.Close()

	// Create a new context for the remaining operations
	newCtx, newCancel := context.WithTimeout(t.Context(), 2*time.Minute)
	t.Cleanup(newCancel)

	t.Log("Modify the Sidecar config, use illegal host endpoint")
	// We need to use ilegalEndpoints instead of an empty Endpoints struct,
	// as the sidecar expects the Endpoints to be non-empty.
	env.config.Orderer.Connection.Endpoints = []*connection.OrdererEndpoint{
		{Endpoint: connection.Endpoint{Host: "localhost", Port: 9999}},
	}

	var err error
	t.Log("Create a new sidecar with the new configuration")
	env.sidecar, err = New(&env.config)
	require.NoError(t, err)
	t.Cleanup(env.sidecar.Close)

	// The Genesis block path is empty since the test didn't set WithConfigBlock:
	t.Log("Set the coordinator config block to use orderer AllEndpoints.")
	env.coordinator.SetConfigTransaction(env.configBlock.Data.Data[0])

	t.Log("Start the new sidecar")
	env.start(newCtx, t, 0)

	env.requireBlock(newCtx, t, 0)

	// Now we can send transactions with the new configuration
	env.sendTransactionsAndEnsureCommitted(newCtx, t, 1)
}

func TestSidecarRecovery(t *testing.T) {
	t.Parallel()
	env := newSidecarTestEnv(t, sidecarTestConfig{})
	ctx, cancel := context.WithTimeout(t.Context(), 2*time.Minute)
	t.Cleanup(cancel)
	env.start(ctx, t, 0)
	env.requireBlock(ctx, t, 0)

	t.Log("1. Commit block 1 to 10")
	for i := range 10 {
		env.sendTransactionsAndEnsureCommitted(ctx, t, uint64(i+1)) //nolint:gosec
	}

	t.Log("2. Stop the sidecar service and ledger service")
	cancel()
	require.Eventually(t, func() bool {
		return test.CheckServerStopped(t, env.config.Server.Endpoint.Address())
	}, 4*time.Second, 500*time.Millisecond)
	require.Eventually(t, func() bool {
		return !env.coordinator.IsStreamActive()
	}, 2*time.Second, 250*time.Millisecond)

	// NOTE: It is challenging to make the block store lag behind the state
	//       database because we record the last committed block number in
	//       the database at regular intervals (e.g., every five seconds).
	//       In most cases, this interval allows the sidecar enough time
	//       to commit the block to the block store. However, if the sidecar
	//       fails immediately after recording the last committed block
	//       number—i.e., before the ledger server empties its input queues—
	//       then the block store could end up behind the state database.
	//       Directly testing this scenario could lead to flakiness.
	//       Therefore, to simulate it, we use certain Fabric utilities
	//       to artificially create a situation where the block store
	//       falls behind the state database by removing blocks.
	t.Log("3. Remove all blocks from the ledger except block 0")
	require.NoError(t, blkstorage.ResetBlockStore(env.config.Ledger.Path))
	ctx2, cancel2 := context.WithTimeout(t.Context(), 2*time.Minute)
	t.Cleanup(cancel2)
	checkLastCommittedBlock(ctx2, t, env.coordinator, 10)

	// NOTE: The Fabric block store implementation used by the sidecar
	//       maintains the ledger height in memory and updates it whenever
	//       a new block is committed. Utilities such as ResetBlockStore
	//       are expected to be executed only when the process is fully
	//       shut down. Consequently, when the block store object is
	//       recreated, it reads the current height from disk. Therefore,
	//       we reset the ledger service object so that its in-memory data
	//       structure reflects the correct height.
	var err error
	env.sidecar.ledgerService, err = newLedgerService(
		env.config.Orderer.ChannelID,
		env.config.Ledger.Path,
		newPerformanceMetrics(),
	)
	require.NoError(t, err)
	ensureAtLeastHeight(t, env.sidecar.ledgerService, 1) // back to block 0

	t.Log("4. Make coordinator not idle to ensure sidecar is waiting")
	env.coordinator.SetWaitingTxsCount(10)

	t.Log("5. Restart the sidecar service and ledger service")
	env.start(ctx2, t, 11)

	t.Log("6. Recovery should not happen when coordinator is not idle.")
	require.Never(t, func() bool {
		return env.sidecar.ledgerService.GetBlockHeight() > 1
	}, 3*time.Second, 1*time.Second)

	t.Log("7. Make coordinator idle")
	env.coordinator.SetWaitingTxsCount(0)

	t.Log("8. Blockstore would recover lost blocks")
	ensureAtLeastHeight(t, env.sidecar.ledgerService, 11)

	t.Log("9. Send the next expected block by the coordinator.")
	env.sendTransactionsAndEnsureCommitted(ctx2, t, 11)

	checkLastCommittedBlock(ctx2, t, env.coordinator, 11)
	ensureAtLeastHeight(t, env.sidecar.ledgerService, 12)
	cancel2()
}

func TestSidecarRecoveryAfterCoordinatorFailure(t *testing.T) {
	t.Parallel()
	env := newSidecarTestEnv(t, sidecarTestConfig{})
	ctx, cancel := context.WithTimeout(t.Context(), 2*time.Minute)
	t.Cleanup(cancel)
	env.start(ctx, t, 0)
	env.requireBlock(ctx, t, 0)

	coordLabel := env.getCoordinatorLabel(t)
	monitoring.RequireConnectionMetrics(
		t, coordLabel,
		env.sidecar.metrics.coordConnection,
		monitoring.ExpectedConn{Status: connection.Connected},
	)

	t.Log("1. Commit block 1 to 10")
	for i := range 10 {
		env.sendTransactionsAndEnsureCommitted(ctx, t, uint64(i+1)) //nolint:gosec
	}

	t.Log("2. Stop the coordinator")
	env.coordinatorServer.Servers[0].Stop()

	monitoring.RequireConnectionMetrics(
		t, coordLabel,
		env.sidecar.metrics.coordConnection,
		monitoring.ExpectedConn{Status: connection.Disconnected, FailureTotal: 1},
	)

	t.Log("3. Send transactions to ordering service to create block 11 after stopping the coordinator")
	txs := env.sendGeneratedTransactionsForBlock(ctx, t)

	t.Log("4. Restart the coordinator and validate processing block 11")
	env.coordinatorServer = mock.StartMockCoordinatorServiceFromListWithConfig(t, env.coordinator,
		env.coordinatorServer.Configs[0])

	monitoring.RequireConnectionMetrics(
		t, coordLabel,
		env.sidecar.metrics.coordConnection,
		monitoring.ExpectedConn{Status: connection.Connected, FailureTotal: 1},
	)

	env.requireBlockWithTXs(ctx, t, 11, txs)
}

func TestSidecarStartWithoutCoordinator(t *testing.T) {
	t.Parallel()
	env := newSidecarTestEnv(t, sidecarTestConfig{})
	ctx, cancel := context.WithTimeout(t.Context(), 2*time.Minute)
	t.Cleanup(cancel)

	t.Log("Stop the coordinator")
	env.coordinatorServer.Servers[0].Stop()
	coordLabel := env.getCoordinatorLabel(t)
	test.CheckServerStopped(t, coordLabel)

	t.Log("Start the service")
	env.start(ctx, t, 0)
	monitoring.RequireConnectionMetrics(
		t, coordLabel,
		env.sidecar.metrics.coordConnection,
		monitoring.ExpectedConn{Status: connection.Disconnected},
	)

	t.Log("Restart the coordinator")
	env.coordinatorServer = mock.StartMockCoordinatorServiceFromListWithConfig(t, env.coordinator,
		env.coordinatorServer.Configs[0])
	monitoring.RequireConnectionMetrics(
		t, coordLabel,
		env.sidecar.metrics.coordConnection,
		monitoring.ExpectedConn{Status: connection.Connected},
	)

	t.Log("Wait for block 0")
	env.requireBlock(ctx, t, 0)

	t.Log("Commit blocks")
	for i := range 10 {
		env.sendTransactionsAndEnsureCommitted(ctx, t, uint64(i+1)) //nolint:gosec
	}
}

func TestSidecarVerifyBadTxForm(t *testing.T) {
	t.Parallel()
	env := newSidecarTestEnv(t, sidecarTestConfig{WithConfigBlock: true})
	ctx, cancel := context.WithTimeout(t.Context(), 2*time.Minute)
	t.Cleanup(cancel)
	env.start(ctx, t, 0)
	env.requireBlock(ctx, t, 0)
	testSize := len(MalformedTxTestCases)
	txs := make([]*protoblocktx.Tx, testSize)
	status := make([]protoblocktx.Status, testSize)
	t.Logf("sending %d malformed txs", testSize)
	for i, tt := range MalformedTxTestCases {
		txs[i] = tt.Tx
		if tt.ExpectedStatus != protoblocktx.Status_NOT_VALIDATED {
			status[i] = tt.ExpectedStatus
		} else {
			status[i] = protoblocktx.Status_COMMITTED
		}
	}
	env.submitTXs(ctx, t, txs)
	t.Logf("sending %d good txs", blockSize-testSize)
	extraTxs := env.sendGeneratedTransactions(ctx, t, blockSize-testSize)
	txs = append(txs, extraTxs...)
	for range extraTxs {
		status = append(status, protoblocktx.Status_COMMITTED)
	}
	env.requireBlockWithTXsAndStatus(ctx, t, 1, txs, status)
}

func (env *sidecarTestEnv) getCoordinatorLabel(t *testing.T) string {
	t.Helper()
	dialConfig, err := connection.NewLoadBalancedDialConfig(*env.config.Committer)
	require.NoError(t, err)
	conn, err := connection.Connect(dialConfig)
	require.NoError(t, err)
	require.NoError(t, conn.Close())
	return conn.CanonicalTarget()
}

func (env *sidecarTestEnv) sendTransactionsAndEnsureCommitted(
	ctx context.Context,
	t *testing.T,
	expectedBlockNumber uint64,
) {
	t.Helper()
	txs := env.sendGeneratedTransactionsForBlock(ctx, t)
	env.requireBlockWithTXs(ctx, t, expectedBlockNumber, txs)
}

func (env *sidecarTestEnv) sendGeneratedTransactionsForBlock(
	ctx context.Context,
	t *testing.T,
) []*protoblocktx.Tx {
	t.Helper()
	// mock-orderer expects <blockSize> txs to create the next block.
	return env.sendGeneratedTransactions(ctx, t, blockSize)
}

func (env *sidecarTestEnv) sendGeneratedTransactions(
	ctx context.Context,
	t *testing.T,
	count int,
) []*protoblocktx.Tx {
	t.Helper()
	txIDPrefix := uuid.New().String()
	txs := make([]*protoblocktx.Tx, count)
	for i := range txs {
		txs[i] = makeValidTx(t, txIDPrefix+"."+strconv.Itoa(i))
	}
	env.submitTXs(ctx, t, txs)
	return txs
}

// submitTXs submits the given TXs and register them in the notification service.
func (env *sidecarTestEnv) submitTXs(ctx context.Context, t *testing.T, txs []*protoblocktx.Tx) {
	t.Helper()
	txIDs := make([]string, len(txs))
	for i, tx := range txs {
		txIDs[i] = tx.Id
	}
	err := env.notifyStream.Send(&protonotify.NotificationRequest{
		TxStatusRequest: &protonotify.TxStatusRequest{
			TxIds: txIDs,
		},
		Timeout: durationpb.New(3 * time.Minute),
	})
	require.NoError(t, err)

	// Allows processing the request before submitting the payload.
	time.Sleep(1 * time.Second)

	for i, tx := range txs {
		_, submitErr := env.ordererEnv.Orderer.SubmitPayload(ctx, env.ordererEnv.TestConfig.ChanID, tx)
		require.NoErrorf(t, submitErr, "tx %d", i)
	}
}

func (env *sidecarTestEnv) requireBlockWithTXs(
	ctx context.Context,
	t *testing.T,
	expectedBlockNumber uint64,
	txs []*protoblocktx.Tx,
) {
	t.Helper()
	allValid := make([]protoblocktx.Status, len(txs))
	for i := range allValid {
		allValid[i] = protoblocktx.Status_COMMITTED
	}
	env.requireBlockWithTXsAndStatus(ctx, t, expectedBlockNumber, txs, allValid)
}

//nolint:revive // 5 arguments.
func (env *sidecarTestEnv) requireBlockWithTXsAndStatus(
	ctx context.Context,
	t *testing.T,
	expectedBlockNumber uint64,
	txs []*protoblocktx.Tx,
	status []protoblocktx.Status,
) {
	t.Helper()
	require.Len(t, status, len(txs))
	block := env.requireBlock(ctx, t, expectedBlockNumber)
	require.NotNil(t, block.Data)
	require.Len(t, block.Data.Data, blockSize)
	for i := range block.Data.Data {
		actualEnv, err := protoutil.ExtractEnvelope(block, i)
		require.NoError(t, err)
		payload, _, err := serialization.ParseEnvelope(actualEnv)
		require.NoError(t, err)
		tx, err := serialization.UnmarshalTx(payload.Data)
		require.NoError(t, err)
		require.True(t, proto.Equal(txs[i], tx))
	}
	require.NotNil(t, block.Metadata)
	require.GreaterOrEqual(t, len(block.Metadata.Metadata), 3)
	require.Len(t, block.Metadata.Metadata[2], blockSize)
	for i, actualStatus := range block.Metadata.Metadata[2] {
		require.Equal(t, byte(status[i]), actualStatus)
	}

	txIDs := make([]string, len(txs))
	for i := range txs {
		txIDs[i] = txs[i].Id
	}
	RequireNotifications(t, env.notifyStream, expectedBlockNumber, txIDs, status)
}

func (env *sidecarTestEnv) requireBlock(
	ctx context.Context,
	t *testing.T,
	expectedBlockNumber uint64,
) *common.Block {
	t.Helper()
	checkLastCommittedBlock(ctx, t, env.coordinator, expectedBlockNumber)
	ensureAtLeastHeight(t, env.sidecar.ledgerService, expectedBlockNumber+1)

	block, ok := channel.NewReader(ctx, env.committedBlock).Read()
	require.True(t, ok)
	require.NotNil(t, block)
	require.NotNil(t, block.Header)
	require.Equal(t, expectedBlockNumber, block.Header.Number)
	return block
}

func TestConstructStatuses(t *testing.T) {
	t.Parallel()
	statuses := map[string]*protoblocktx.StatusWithHeight{
		"tx1": {
			Code:        protoblocktx.Status_COMMITTED,
			BlockNumber: 1,
			TxNumber:    1,
		},
		"tx2": {
			Code:        protoblocktx.Status_ABORTED_SIGNATURE_INVALID,
			BlockNumber: 1,
			TxNumber:    3,
		},
		"tx3": {
			Code:        protoblocktx.Status_MALFORMED_BLIND_WRITES_NOT_ALLOWED,
			BlockNumber: 2,
			TxNumber:    3,
		},
		"tx4": {
			Code:        protoblocktx.Status_COMMITTED,
			BlockNumber: 1,
			TxNumber:    6,
		},
	}
	expectedHeight := map[string]*types.Height{
		"tx1": types.NewHeight(1, 1),
		"tx2": types.NewHeight(1, 3),
		"tx3": types.NewHeight(1, 5),
		"tx4": types.NewHeight(1, 6),
	}

	expectedFinalStatuses := []protoblocktx.Status{
		protoblocktx.Status_COMMITTED,
		protoblocktx.Status_COMMITTED,
		protoblocktx.Status_COMMITTED,
		protoblocktx.Status_ABORTED_SIGNATURE_INVALID,
		protoblocktx.Status_COMMITTED,
		protoblocktx.Status_REJECTED_DUPLICATE_TX_ID,
		protoblocktx.Status_COMMITTED,
	}
	actualFinalStatuses := make([]protoblocktx.Status, 7)
	for _, skippedIdx := range []int{0, 2, 4} {
		actualFinalStatuses[skippedIdx] = protoblocktx.Status_COMMITTED
	}
	require.NoError(t, fillStatuses(actualFinalStatuses, statuses, expectedHeight))
	require.Equal(t, expectedFinalStatuses, actualFinalStatuses)
}

func checkLastCommittedBlock(
	ctx context.Context,
	t *testing.T,
	coordinator *mock.Coordinator,
	expectedBlockNumber uint64,
) {
	t.Helper()
	require.EventuallyWithT(t, func(ct *assert.CollectT) {
		lastCommittedBlock, err := coordinator.GetLastCommittedBlockNumber(ctx, nil)
		require.NoError(ct, err)
		require.NotNil(ct, lastCommittedBlock.Block)
		require.Equal(ct, expectedBlockNumber, lastCommittedBlock.Block.Number)
	}, expectedProcessingTime, 50*time.Millisecond)
}

func makeValidTx(t *testing.T, txID string) *protoblocktx.Tx {
	t.Helper()
	key := make([]byte, 32)
	_, err := rand.Read(key)
	require.NoError(t, err)
	return &protoblocktx.Tx{
		Id: txID,
		Namespaces: []*protoblocktx.TxNamespace{{
			NsId:        strings.ReplaceAll(uuid.New().String(), "-", "")[:32],
			NsVersion:   0,
			BlindWrites: []*protoblocktx.Write{{Key: key}},
		}},
		Signatures: make([][]byte, 1),
	}
}<|MERGE_RESOLUTION|>--- conflicted
+++ resolved
@@ -86,7 +86,7 @@
 func TestSidecarSecureConnection(t *testing.T) {
 	t.Parallel()
 	var env *sidecarTestEnv
-	for _, TLSMode := range test.ServerModes {
+	for _, TLSMode := range []string{connection.MutualTLSMode} {
 		test.RunSecureConnectionTest(t,
 			test.SecureConnectionParameters{
 				Service:       "sidecar",
@@ -159,11 +159,7 @@
 		initOrdererEndpoints = nil
 	}
 	sidecarConf := &Config{
-<<<<<<< HEAD
 		Server: connection.NewLocalHostServerWithCreds(serverCreds),
-=======
-		Server: connection.NewLocalHostServer(),
->>>>>>> fa077659
 		Orderer: broadcastdeliver.Config{
 			ChannelID: ordererEnv.TestConfig.ChanID,
 			Connection: broadcastdeliver.ConnectionConfig{
@@ -214,6 +210,7 @@
 	t.Helper()
 	env.startSidecarService(ctx, t)
 	env.startSidecarClient(ctx, t, startBlkNum, sidecarClientCreds)
+	env.startNotificationService(ctx, t, sidecarClientCreds)
 }
 
 func (env *sidecarTestEnv) startSidecarService(ctx context.Context, t *testing.T) {
@@ -232,7 +229,13 @@
 		ChannelID: env.config.Orderer.ChannelID,
 		Client:    test.MakeTLSClientConfig(sidecarClientCreds, &env.config.Server.Endpoint),
 	}, startBlkNum)
-	conn, err := connection.Connect(connection.NewInsecureDialConfig(&env.config.Server.Endpoint))
+}
+
+func (env *sidecarTestEnv) startNotificationService(ctx context.Context, t *testing.T, tlsConfig *connection.TLSConfig) {
+	conn, err := connection.Connect(test.NewSecuredDialConfig(t,
+		&env.config.Server.Endpoint,
+		tlsConfig,
+	))
 	require.NoError(t, err)
 	env.notifyStream, err = protonotify.NewNotifierClient(conn).OpenNotificationStream(ctx)
 	require.NoError(t, err)
