--- conflicted
+++ resolved
@@ -27,19 +27,9 @@
 	// and the config of ledger service, and the orderer setup.
 	// It may contain the orderer endpoint from which the sidecar pulls blocks.
 	Config struct {
-<<<<<<< HEAD
-		Server                        *connection.ServerConfig `mapstructure:"server"`
-		Committer                     *connection.ClientConfig `mapstructure:"committer"`
-		Ledger                        LedgerConfig             `mapstructure:"ledger"`
-		Orderer                       broadcastdeliver.Config  `mapstructure:"orderer"`
-		LastCommittedBlockSetInterval time.Duration            `mapstructure:"last-committed-block-set-interval"`
-		WaitingTxsLimit               int                      `mapstructure:"waiting-txs-limit"`
-		Monitoring                    monitoring.Config        `mapstructure:"monitoring"`
-		Bootstrap                     Bootstrap                `mapstructure:"bootstrap"`
-=======
 		Server                        *connection.ServerConfig  `mapstructure:"server"`
 		Monitoring                    monitoring.Config         `mapstructure:"monitoring"`
-		Committer                     CoordinatorConfig         `mapstructure:"committer"`
+		Committer                     *connection.ClientConfig  `mapstructure:"committer"`
 		Orderer                       broadcastdeliver.Config   `mapstructure:"orderer"`
 		Ledger                        LedgerConfig              `mapstructure:"ledger"`
 		Notification                  NotificationServiceConfig `mapstructure:"notification"`
@@ -48,7 +38,6 @@
 		// ChannelBufferSize is the buffer size that will be used to queue blocks, requests, and statuses.
 		ChannelBufferSize int       `mapstructure:"channel-buffer-size"`
 		Bootstrap         Bootstrap `mapstructure:"bootstrap"`
->>>>>>> fa077659
 	}
 	// Bootstrap configures how to obtain the bootstrap configuration.
 	Bootstrap struct {
