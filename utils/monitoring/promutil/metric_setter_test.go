/*
Copyright IBM Corp. All Rights Reserved.

SPDX-License-Identifier: Apache-2.0
*/

package promutil

import (
	"testing"
	"time"

	"github.com/prometheus/client_golang/prometheus"
	dto "github.com/prometheus/client_model/go"
	"github.com/stretchr/testify/require"
)

func TestAddToCounter(t *testing.T) {
	t.Parallel()
	c := prometheus.NewCounter(prometheus.CounterOpts{
		Name: "test_total",
		Help: "A test counter.",
	})
	AddToCounter(c, 5)
	RequireIntMetricValue(t, 5, c)
}

func TestAddToCounterVec(t *testing.T) {
	t.Parallel()
	cv := prometheus.NewCounterVec(prometheus.CounterOpts{
		Name: "test_total",
		Help: "A test counter vector.",
	}, []string{"label"})
	AddToCounterVec(cv, []string{"foo"}, 3)
	c := cv.WithLabelValues("foo")
	RequireIntMetricValue(t, 3, c)
}

func TestAddAndSubGauge(t *testing.T) {
	t.Parallel()
	g := prometheus.NewGauge(prometheus.GaugeOpts{
		Name: "test",
		Help: "A test gauge.",
	})
	g.Set(10)
	AddToGauge(g, 5)
<<<<<<< HEAD
	RequireIntMetricValue(t, 15, g)
=======
	test.RequireIntMetricValue(t, 15, g)
	SubFromGauge(g, 5)
	test.RequireIntMetricValue(t, 10, g)
>>>>>>> 21fbcd59
}

func TestSetGauge(t *testing.T) {
	t.Parallel()
	g := prometheus.NewGauge(prometheus.GaugeOpts{
		Name: "test",
		Help: "A test gauge for setting.",
	})
	SetGauge(g, 20)
	RequireIntMetricValue(t, 20, g)
}

func TestSetGaugeVec(t *testing.T) {
	t.Parallel()
	gv := prometheus.NewGaugeVec(prometheus.GaugeOpts{
		Name: "test",
		Help: "A test gauge vector.",
	}, []string{"label"})
	SetGaugeVec(gv, []string{"bar"}, 30)
	g := gv.WithLabelValues("bar")
	RequireIntMetricValue(t, 30, g)
}

func TestObserve(t *testing.T) {
	t.Parallel()
	h := prometheus.NewHistogram(prometheus.HistogramOpts{
		Name:    "test",
		Help:    "A test histogram.",
		Buckets: prometheus.LinearBuckets(0, 1, 5),
	})
	duration := 2 * time.Second
	Observe(h, duration)
	m := &dto.Metric{}
	require.NoError(t, h.Write(m))
	require.InDelta(t, float64(2), m.GetHistogram().GetSampleSum(), 0)
}

func TestObserveSize(t *testing.T) {
	t.Parallel()
	h := prometheus.NewHistogram(prometheus.HistogramOpts{
		Name:    "test",
		Help:    "A test histogram for size.",
		Buckets: prometheus.LinearBuckets(0, 10, 5),
	})
	ObserveSize(h, 50)
	m := &dto.Metric{}
	require.NoError(t, h.Write(m))
	require.InDelta(t, float64(50), m.GetHistogram().GetSampleSum(), 0)
}<|MERGE_RESOLUTION|>--- conflicted
+++ resolved
@@ -44,13 +44,9 @@
 	})
 	g.Set(10)
 	AddToGauge(g, 5)
-<<<<<<< HEAD
 	RequireIntMetricValue(t, 15, g)
-=======
-	test.RequireIntMetricValue(t, 15, g)
 	SubFromGauge(g, 5)
-	test.RequireIntMetricValue(t, 10, g)
->>>>>>> 21fbcd59
+	RequireIntMetricValue(t, 10, g)
 }
 
 func TestSetGauge(t *testing.T) {
