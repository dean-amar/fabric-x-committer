--- conflicted
+++ resolved
@@ -82,19 +82,11 @@
 	t.Log("Attempting to connect with default GRPC config")
 	_, err = client.GetNamespacePolicies(ctx, nil)
 	require.NoError(t, err)
-<<<<<<< HEAD
-	promutil.RequireIntMetricValue(t, connection.Connected, connStatusM)
-=======
->>>>>>> 112d53ee
 
 	dialConfig.SetRetryProfile(&connection.RetryProfile{MaxElapsedTime: 2 * time.Second})
 	conn2, err := connection.Connect(dialConfig)
 	require.NoError(t, err)
-<<<<<<< HEAD
-	promutil.RequireIntMetricValue(t, 0, connFailureM)
-=======
 	client2 := protovcservice.NewValidationAndCommitServiceClient(conn2)
->>>>>>> 112d53ee
 
 	t.Log("Sanity check with lower timeout")
 	_, err = client2.GetNamespacePolicies(ctx, nil)
@@ -151,10 +143,6 @@
 	_, err = client.GetNamespacePolicies(ctx, nil)
 	require.NoError(t, err)
 
-<<<<<<< HEAD
-	promutil.RequireIntMetricValue(t, 1, connFailureM)
-	promutil.RequireIntMetricValue(t, connection.Disconnected, connStatusM)
-=======
 	t.Log("Creating fake service address")
 	fakeServerConfig := connection.NewLocalHostServer()
 	l, err := fakeServerConfig.Listener()
@@ -162,7 +150,6 @@
 	t.Cleanup(func() {
 		connection.CloseConnectionsLog(l)
 	})
->>>>>>> 112d53ee
 
 	t.Log("Setup dial config for multiple endpoints")
 	fakeDialConfig := connection.NewInsecureLoadBalancedDialConfig([]*connection.Endpoint{
@@ -171,10 +158,6 @@
 		&serverConfig.Endpoint,
 	})
 
-<<<<<<< HEAD
-	wg.Wait()
-	promutil.RequireIntMetricValue(t, connection.Connected, connStatusM)
-=======
 	t.Log("Connecting to multiple endpoints")
 	multiConn, err := connection.Connect(fakeDialConfig)
 	require.NoError(t, err)
@@ -187,7 +170,6 @@
 		_, err = multiClient.GetNamespacePolicies(ctx, nil)
 		require.NoError(t, err)
 	}
->>>>>>> 112d53ee
 }
 
 type fakeBroadcastDeliver struct{}
