--- conflicted
+++ resolved
@@ -14,16 +14,12 @@
 
 	"github.com/cenkalti/backoff/v4"
 	"github.com/cockroachdb/errors"
-<<<<<<< HEAD
+	"github.com/jackc/puddle"
 	"github.com/prometheus/client_golang/prometheus"
 	"github.com/yugabyte/pgx/v4/pgxpool"
+	"go.uber.org/zap"
 
 	"github.ibm.com/decentralized-trust-research/scalable-committer/utils/monitoring/promutil"
-=======
-	"github.com/jackc/puddle"
-	"github.com/yugabyte/pgx/v4/pgxpool"
-	"go.uber.org/zap"
->>>>>>> 112d53ee
 )
 
 type (
@@ -85,24 +81,15 @@
 }
 
 // ExecuteSQL executes the given SQL statement until it succeeds or a timeout occurs.
-<<<<<<< HEAD
 func (p *RetryProfile) ExecuteSQL(ctx context.Context, execBundle *SQLExecutionBundle, args ...any) error {
 	err := p.Execute(ctx, execBundle.OperationName, execBundle.RetryMetrics, func() error {
 		_, err := execBundle.Pool.Exec(ctx, execBundle.Stmt, args...)
-		err = errors.Wrapf(err, "failed to execute the SQL statement [%s]", execBundle.Stmt)
-		if err != nil {
-			logger.Warn(err)
-=======
-func (p *RetryProfile) ExecuteSQL(ctx context.Context, executor *pgxpool.Pool, sqlStmt string, args ...any) error {
-	err := p.Execute(ctx, func() error {
-		_, err := executor.Exec(ctx, sqlStmt, args...)
-		wrappedErr := errors.Wrapf(err, "failed to execute the SQL statement [%s]", sqlStmt)
+		wrappedErr := errors.Wrapf(err, "failed to execute the SQL statement [%s]", execBundle.Stmt)
 		if errors.Is(err, puddle.ErrClosedPool) {
 			return &backoff.PermanentError{Err: wrappedErr}
 		}
 		if wrappedErr != nil {
 			logger.WithOptions(zap.AddCallerSkip(8)).Warn(wrappedErr)
->>>>>>> 112d53ee
 		}
 		return wrappedErr
 	})
