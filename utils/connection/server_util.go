/*
Copyright IBM Corp. All Rights Reserved.

SPDX-License-Identifier: Apache-2.0
*/

package connection

import (
	"context"
	"net"
	"time"

	"github.com/cockroachdb/errors"
	"golang.org/x/sync/errgroup"
	"google.golang.org/grpc"
	"google.golang.org/grpc/health"
	healthgrpc "google.golang.org/grpc/health/grpc_health_v1"
	"google.golang.org/grpc/keepalive"
)

const grpcProtocol = "tcp"

type (
	// Service describes the method that are required for a service to run.
	Service interface {
		// Run executes the service until the context is done.
		Run(ctx context.Context) error
		// WaitForReady waits for the service resources to initialize.
		// If the context ended before the service is ready, returns false.
		WaitForReady(ctx context.Context) bool
		// RegisterService registers the supported APIs for this service.
		RegisterService(server *grpc.Server)
	}
)

// NewLocalHostServer returns a default server config with endpoint "localhost:0".
func NewLocalHostServer() *ServerConfig {
	return &ServerConfig{Endpoint: *NewLocalHost()}
}

<<<<<<< HEAD
// NewLocalHostServerWithCreds returns a default server config with endpoint "localhost:0" given server credentials.
func NewLocalHostServerWithCreds(creds *TLSConfig) *ServerConfig {
	return &ServerConfig{
		Endpoint: *NewLocalHost(),
		TLS:      creds,
	}
}

// GrpcServer instantiate a [*grpc.Server].
func (c *ServerConfig) GrpcServer() (*grpc.Server, error) {
	var opts []grpc.ServerOption
	serverGrpcTransportCreds, err := c.TLS.ServerCredentials()
	if err != nil {
		return nil, errors.Wrapf(err, "failed loading the server's grpc credentials")
=======
// GrpcServer instantiate a [grpc.Server].
func (c *ServerConfig) GrpcServer() *grpc.Server {
	opts := []grpc.ServerOption{grpc.MaxRecvMsgSize(maxMsgSize), grpc.MaxSendMsgSize(maxMsgSize)}
	if c.Creds != nil {
		cert, err := tls.LoadX509KeyPair(c.Creds.CertPath, c.Creds.KeyPath)
		utils.Must(err)
		opts = append(opts, grpc.Creds(credentials.NewTLS(&tls.Config{
			Certificates: []tls.Certificate{cert},
			ClientAuth:   tls.NoClientCert,
			MinVersion:   tls.VersionTLS12,
		})))
>>>>>>> 2717c3f0
	}
	opts = append(opts, grpc.Creds(serverGrpcTransportCreds))

	if c.KeepAlive != nil && c.KeepAlive.Params != nil {
		opts = append(opts, grpc.KeepaliveParams(keepalive.ServerParameters{
			MaxConnectionIdle:     c.KeepAlive.Params.MaxConnectionIdle,
			MaxConnectionAge:      c.KeepAlive.Params.MaxConnectionAge,
			MaxConnectionAgeGrace: c.KeepAlive.Params.MaxConnectionAgeGrace,
			Time:                  c.KeepAlive.Params.Time,
			Timeout:               c.KeepAlive.Params.Timeout,
		}))
	}
	if c.KeepAlive != nil && c.KeepAlive.EnforcementPolicy != nil {
		opts = append(opts, grpc.KeepaliveEnforcementPolicy(keepalive.EnforcementPolicy{
			MinTime:             c.KeepAlive.EnforcementPolicy.MinTime,
			PermitWithoutStream: c.KeepAlive.EnforcementPolicy.PermitWithoutStream,
		}))
	}
	return grpc.NewServer(opts...), nil
}

// Listener instantiate a [net.Listener] and updates the config port with the effective port.
func (c *ServerConfig) Listener() (net.Listener, error) {
	if c.preAllocatedListener != nil {
		return c.preAllocatedListener, nil
	}
	listener, err := net.Listen(grpcProtocol, c.Endpoint.Address())
	if err != nil {
		return nil, errors.Wrap(err, "failed to listen")
	}

	addr := listener.Addr()
	tcpAddress, ok := addr.(*net.TCPAddr)
	if !ok {
		return nil, errors.Join(errors.New("failed to cast to TCP address"), listener.Close())
	}
	c.Endpoint.Port = tcpAddress.Port

	logger.Infof("Listening on: %s://%s", grpcProtocol, c.Endpoint.String())
	return listener, nil
}

// PreAllocateListener is used to allocate a port and bind to ahead of the server initialization.
// It stores the listener object internally to be reused on subsequent calls to Listener().
func (c *ServerConfig) PreAllocateListener() (net.Listener, error) {
	listener, err := c.Listener()
	if err != nil {
		return nil, err
	}
	c.preAllocatedListener = listener
	return listener, nil
}

// RunGrpcServer runs a server and returns error if failed.
func RunGrpcServer(
	ctx context.Context,
	serverConfig *ServerConfig,
	register func(server *grpc.Server),
) error {
	listener, err := serverConfig.Listener()
	if err != nil {
		return err
	}
	server, err := serverConfig.GrpcServer()
	if err != nil {
		return errors.Wrapf(err, "failed creating grpc server")
	}
	register(server)

	g, gCtx := errgroup.WithContext(ctx)
	logger.Infof("Serving...")
	g.Go(func() error {
		return server.Serve(listener)
	})
	<-gCtx.Done()
	server.Stop()
	return g.Wait()
}

// StartService runs a service, waits until it is ready, and register the gRPC server(s).
// It will stop if either the service ended or its respective gRPC server.
func StartService(
	ctx context.Context,
	service Service,
	serverConfigs ...*ServerConfig,
) error {
	ctx, cancel := context.WithCancel(ctx)
	defer cancel()

	g, gCtx := errgroup.WithContext(ctx)
	g.Go(func() error {
		// If the service stops, there is no reason to continue the GRPC server.
		defer cancel()
		return service.Run(gCtx)
	})

	ctxTimeout, cancelTimeout := context.WithTimeout(gCtx, 5*time.Minute) // TODO: make this configurable.
	defer cancelTimeout()
	if !service.WaitForReady(ctxTimeout) {
		cancel()
		return errors.Wrapf(g.Wait(), "service is not ready")
	}

	for _, server := range serverConfigs {
		server := server
		g.Go(func() error {
			// If the GRPC servers stop, there is no reason to continue the service.
			defer cancel()
			return RunGrpcServer(gCtx, server, service.RegisterService)
		})
	}
	return g.Wait()
}

// DefaultHealthCheckService returns a health-check service that returns SERVING for all services.
func DefaultHealthCheckService() *health.Server {
	healthcheck := health.NewServer()
	healthcheck.SetServingStatus("", healthgrpc.HealthCheckResponse_SERVING)
	return healthcheck
}<|MERGE_RESOLUTION|>--- conflicted
+++ resolved
@@ -39,7 +39,6 @@
 	return &ServerConfig{Endpoint: *NewLocalHost()}
 }
 
-<<<<<<< HEAD
 // NewLocalHostServerWithCreds returns a default server config with endpoint "localhost:0" given server credentials.
 func NewLocalHostServerWithCreds(creds *TLSConfig) *ServerConfig {
 	return &ServerConfig{
@@ -50,23 +49,10 @@
 
 // GrpcServer instantiate a [*grpc.Server].
 func (c *ServerConfig) GrpcServer() (*grpc.Server, error) {
-	var opts []grpc.ServerOption
+	opts := []grpc.ServerOption{grpc.MaxRecvMsgSize(maxMsgSize), grpc.MaxSendMsgSize(maxMsgSize)}
 	serverGrpcTransportCreds, err := c.TLS.ServerCredentials()
 	if err != nil {
 		return nil, errors.Wrapf(err, "failed loading the server's grpc credentials")
-=======
-// GrpcServer instantiate a [grpc.Server].
-func (c *ServerConfig) GrpcServer() *grpc.Server {
-	opts := []grpc.ServerOption{grpc.MaxRecvMsgSize(maxMsgSize), grpc.MaxSendMsgSize(maxMsgSize)}
-	if c.Creds != nil {
-		cert, err := tls.LoadX509KeyPair(c.Creds.CertPath, c.Creds.KeyPath)
-		utils.Must(err)
-		opts = append(opts, grpc.Creds(credentials.NewTLS(&tls.Config{
-			Certificates: []tls.Certificate{cert},
-			ClientAuth:   tls.NoClientCert,
-			MinVersion:   tls.VersionTLS12,
-		})))
->>>>>>> 2717c3f0
 	}
 	opts = append(opts, grpc.Creds(serverGrpcTransportCreds))
 
