/*
Copyright IBM Corp. All Rights Reserved.

SPDX-License-Identifier: Apache-2.0
*/

package workload

import (
	"fmt"
	"maps"
	"os"
	"slices"

	"github.com/cockroachdb/errors"
	"github.com/hyperledger/fabric-protos-go-apiv2/common"
	commontypes "github.com/hyperledger/fabric-x-common/api/types"
<<<<<<< HEAD
	"github.com/hyperledger/fabric-x-common/core/config/configtest"
	"github.com/hyperledger/fabric-x-common/protoutil"
	"github.com/hyperledger/fabric-x-common/tools/configtxgen"
=======
	"github.com/hyperledger/fabric-x-common/protoutil"
	"github.com/hyperledger/fabric-x-common/tools/configtxgen"
	"github.com/hyperledger/fabric-x-common/tools/cryptogen"
>>>>>>> 23166152

	"github.com/hyperledger/fabric-x-committer/api/applicationpb"
	"github.com/hyperledger/fabric-x-committer/api/committerpb"
	"github.com/hyperledger/fabric-x-committer/api/servicepb"
	"github.com/hyperledger/fabric-x-committer/utils/serialization"
	"github.com/hyperledger/fabric-x-committer/utils/signature"
	"github.com/hyperledger/fabric-x-committer/utils/signature/sigtest"
)

// ConfigBlock represents the configuration of the config block.
type ConfigBlock struct {
	ChannelID                    string
	OrdererEndpoints             []*commontypes.OrdererEndpoint
	PeerOrganizationCount        uint32
	MetaNamespaceVerificationKey []byte
}

// CreateConfigTx creating a config TX.
func CreateConfigTx(policy *PolicyProfile) (*servicepb.LoadGenTx, error) {
	envelopeBytes, err := CreateConfigEnvelope(policy)
	if err != nil {
		return nil, err
	}
	envelope, err := protoutil.GetEnvelopeFromBlock(envelopeBytes)
	if err != nil {
		return nil, errors.Wrap(err, "error getting envelope")
	}
	_, channelHdr, err := serialization.ParseEnvelope(envelope)
	if err != nil {
		return nil, err
	}
	return &servicepb.LoadGenTx{
		Id: channelHdr.TxId,
		Tx: &applicationpb.Tx{
			Namespaces: []*applicationpb.TxNamespace{{
				NsId: committerpb.ConfigNamespaceID,
				BlindWrites: []*applicationpb.Write{{
					Key:   []byte(committerpb.ConfigNamespaceID),
					Value: envelopeBytes,
				}},
			}},
		},
		EnvelopePayload:    envelope.Payload,
		EnvelopeSignature:  envelope.Signature,
		SerializedEnvelope: envelopeBytes,
	}, nil
}

// CreateConfigEnvelope creating a meta policy.
func CreateConfigEnvelope(policy *PolicyProfile) ([]byte, error) {
	block, err := CreateConfigBlock(policy)
	if err != nil {
		return nil, err
	}
	return block.Data.Data[0], nil
}

// CreateConfigBlock creating a config block.
func CreateConfigBlock(policy *PolicyProfile) (*common.Block, error) {
	if policy.ConfigBlockPath != "" {
		block, err := configtxgen.ReadBlock(policy.ConfigBlockPath)
		if err != nil {
			return nil, errors.Wrapf(err, "failed reading config block from %s", policy.ConfigBlockPath)
		}
		return block, nil
	}

	txSigner := NewTxSignerVerifier(policy)
<<<<<<< HEAD
	policyNamespaceSigner, ok := txSigner.HashSigners[committerpb.MetaNamespaceID]
	if !ok {
		return nil, errors.New("no policy namespace signer found; cannot create namespaces")
	}
=======
	metaPolicy := txSigner.Policy(committerpb.MetaNamespaceID)
>>>>>>> 23166152
	return CreateDefaultConfigBlock(&ConfigBlock{
		MetaNamespaceVerificationKey: metaPolicy.VerificationPolicy().GetThresholdRule().GetPublicKey(),
		OrdererEndpoints:             policy.OrdererEndpoints,
		ChannelID:                    policy.ChannelID,
	}, configtxgen.TwoOrgsSampleFabricX)
}

// CreateDefaultConfigBlock creates a config block with default values.
func CreateDefaultConfigBlock(conf *ConfigBlock, profileName string) (*common.Block, error) {
<<<<<<< HEAD
	configBlock := configtxgen.Load(profileName, configtest.GetDevConfigDir())
	tlsCertPath := filepath.Join(configtest.GetDevConfigDir(), "crypto",
		"SampleOrg", "msp", "tlscacerts", "tlsroot.pem")
	for _, consenter := range configBlock.Orderer.ConsenterMapping {
		consenter.Identity = tlsCertPath
		consenter.ClientTLSCert = tlsCertPath
		consenter.ServerTLSCert = tlsCertPath
	}
	// Resetting Arma.Path to an empty string as it isn't needed.
	configBlock.Orderer.Arma.Path = ""

	if conf.MetaNamespaceVerificationKey == nil {
		conf.MetaNamespaceVerificationKey, _ = NewHashSignerVerifier(&Policy{
			Scheme: signature.Ecdsa,
			Seed:   rand.Int64(),
		}).GetVerificationKeyAndSigner()
	}
	metaPubKeyPath, err := writeTempPem(conf.MetaNamespaceVerificationKey)
=======
	target, err := os.MkdirTemp("", "cryptogen-temp-*")
>>>>>>> 23166152
	if err != nil {
		return nil, errors.Wrap(err, "failed creating temp dir for config block generation")
	}
	defer func() {
		_ = os.RemoveAll(target)
	}()
	return CreateConfigBlockWithCrypto(target, conf, profileName)
}

// CreateConfigBlockWithCrypto creates a config block with crypto material.
func CreateConfigBlockWithCrypto(targetPath string, conf *ConfigBlock, profileName string) (*common.Block, error) {
	orgs := make([]cryptogen.OrganizationParameters, 0, int(conf.PeerOrganizationCount)+len(conf.OrdererEndpoints))

	ordererOrgsMap := make(map[uint32][]cryptogen.OrdererEndpoint)
	for _, e := range conf.OrdererEndpoints {
		ordererOrgsMap[e.ID] = append(ordererOrgsMap[e.ID], cryptogen.OrdererEndpoint{
			Address: e.Address(),
			API:     e.API,
		})
	}
	// We clear the IDs, and let the cryptogen tool to re-assign IDs to the orderer endpoints.
	ordererOrgs := slices.Collect(maps.Values(ordererOrgsMap))

	if len(ordererOrgs) == 0 {
		// We need at least one orderer org to create a config block.
		ordererOrgs = append(ordererOrgs, []cryptogen.OrdererEndpoint{{Address: "localhost:7050"}})
	}

	for i, endpoints := range ordererOrgs {
		orgs = append(orgs, cryptogen.OrganizationParameters{
			Name:             fmt.Sprintf("orderer-org-%d", i),
			Domain:           fmt.Sprintf("orderer-org-%d.com", i),
			OrdererEndpoints: endpoints,
			ConsenterNodes: []cryptogen.Node{{
				CommonName: fmt.Sprintf("consenter-org-%d", i),
				Hostname:   fmt.Sprintf("consenter-org-%d.com", i),
			}},
		})
	}

	for i := range conf.PeerOrganizationCount {
		orgs = append(orgs, cryptogen.OrganizationParameters{
			Name:   fmt.Sprintf("peer-org-%d", i),
			Domain: fmt.Sprintf("peer-org-%d.com", i),
			PeerNodes: []cryptogen.Node{{
				CommonName: fmt.Sprintf("sidecar-peer-org-%d", i),
				Hostname:   fmt.Sprintf("sidecar-peer-org-%d.com", i),
			}},
		})
	}

	metaKey := conf.MetaNamespaceVerificationKey
	if len(metaKey) == 0 {
		// We must supply a valid meta namespace key.
		_, metaKey = sigtest.NewSignatureFactory(signature.Ecdsa).NewKeys()
	}

	return cryptogen.CreateDefaultConfigBlockWithCrypto(cryptogen.ConfigBlockParameters{
		TargetPath:                   targetPath,
		BaseProfile:                  profileName,
		ChannelID:                    conf.ChannelID,
		Organizations:                orgs,
		MetaNamespaceVerificationKey: metaKey,
	})
}<|MERGE_RESOLUTION|>--- conflicted
+++ resolved
@@ -15,15 +15,9 @@
 	"github.com/cockroachdb/errors"
 	"github.com/hyperledger/fabric-protos-go-apiv2/common"
 	commontypes "github.com/hyperledger/fabric-x-common/api/types"
-<<<<<<< HEAD
-	"github.com/hyperledger/fabric-x-common/core/config/configtest"
-	"github.com/hyperledger/fabric-x-common/protoutil"
-	"github.com/hyperledger/fabric-x-common/tools/configtxgen"
-=======
 	"github.com/hyperledger/fabric-x-common/protoutil"
 	"github.com/hyperledger/fabric-x-common/tools/configtxgen"
 	"github.com/hyperledger/fabric-x-common/tools/cryptogen"
->>>>>>> 23166152
 
 	"github.com/hyperledger/fabric-x-committer/api/applicationpb"
 	"github.com/hyperledger/fabric-x-committer/api/committerpb"
@@ -92,14 +86,7 @@
 	}
 
 	txSigner := NewTxSignerVerifier(policy)
-<<<<<<< HEAD
-	policyNamespaceSigner, ok := txSigner.HashSigners[committerpb.MetaNamespaceID]
-	if !ok {
-		return nil, errors.New("no policy namespace signer found; cannot create namespaces")
-	}
-=======
 	metaPolicy := txSigner.Policy(committerpb.MetaNamespaceID)
->>>>>>> 23166152
 	return CreateDefaultConfigBlock(&ConfigBlock{
 		MetaNamespaceVerificationKey: metaPolicy.VerificationPolicy().GetThresholdRule().GetPublicKey(),
 		OrdererEndpoints:             policy.OrdererEndpoints,
@@ -109,28 +96,7 @@
 
 // CreateDefaultConfigBlock creates a config block with default values.
 func CreateDefaultConfigBlock(conf *ConfigBlock, profileName string) (*common.Block, error) {
-<<<<<<< HEAD
-	configBlock := configtxgen.Load(profileName, configtest.GetDevConfigDir())
-	tlsCertPath := filepath.Join(configtest.GetDevConfigDir(), "crypto",
-		"SampleOrg", "msp", "tlscacerts", "tlsroot.pem")
-	for _, consenter := range configBlock.Orderer.ConsenterMapping {
-		consenter.Identity = tlsCertPath
-		consenter.ClientTLSCert = tlsCertPath
-		consenter.ServerTLSCert = tlsCertPath
-	}
-	// Resetting Arma.Path to an empty string as it isn't needed.
-	configBlock.Orderer.Arma.Path = ""
-
-	if conf.MetaNamespaceVerificationKey == nil {
-		conf.MetaNamespaceVerificationKey, _ = NewHashSignerVerifier(&Policy{
-			Scheme: signature.Ecdsa,
-			Seed:   rand.Int64(),
-		}).GetVerificationKeyAndSigner()
-	}
-	metaPubKeyPath, err := writeTempPem(conf.MetaNamespaceVerificationKey)
-=======
 	target, err := os.MkdirTemp("", "cryptogen-temp-*")
->>>>>>> 23166152
 	if err != nil {
 		return nil, errors.Wrap(err, "failed creating temp dir for config block generation")
 	}
