--- conflicted
+++ resolved
@@ -202,14 +202,8 @@
 
 			// Start client
 			clientConf.Adapter.SidecarClient = &adapters.SidecarClientConfig{
-<<<<<<< HEAD
-				ChannelID:      chanID,
 				OrdererServers: ordererServers,
 				Client:         test.MakeInsecureClientConfig(&sidecarServerConf.Endpoint),
-=======
-				SidecarEndpoint: &sidecarServerConf.Endpoint,
-				OrdererServers:  ordererServers,
->>>>>>> 840618e3
 			}
 			testLoadGenerator(t, clientConf)
 		})
