--- conflicted
+++ resolved
@@ -285,11 +285,7 @@
 
 	if !c.Limit.HasLimit() {
 		// If we have a limit, the Prometheus server might stop before we can fetch the metrics.
-<<<<<<< HEAD
-		promutil.CheckMetrics(t, &http.Client{}, client.resources.Metrics.URL(), []string{
-=======
-		test.CheckMetrics(t, client.resources.Metrics.URL(),
->>>>>>> 112d53ee
+		promutil.CheckMetrics(t, client.resources.Metrics.URL(),
 			"loadgen_block_sent_total",
 			"loadgen_transaction_sent_total",
 			"loadgen_transaction_received_total",
